/*
 * This file is part of Cleanflight.
 *
 * Cleanflight is free software: you can redistribute it and/or modify
 * it under the terms of the GNU General Public License as published by
 * the Free Software Foundation, either version 3 of the License, or
 * (at your option) any later version.
 *
 * Cleanflight is distributed in the hope that it will be useful,
 * but WITHOUT ANY WARRANTY; without even the implied warranty of
 * MERCHANTABILITY or FITNESS FOR A PARTICULAR PURPOSE.  See the
 * GNU General Public License for more details.
 *
 * You should have received a copy of the GNU General Public License
 * along with Cleanflight.  If not, see <http://www.gnu.org/licenses/>.
 */

#include <stdbool.h>
#include <stdint.h>
#include <stdlib.h>
#include <stdarg.h>
#include <string.h>
#include <math.h>
#include <ctype.h>

#include "platform.h"

#include "build/debug.h"

#include "blackbox/blackbox.h"

#include "cms/cms.h"

#include "common/utils.h"

#include "config/parameter_group.h"
#include "config/parameter_group_ids.h"

#include "drivers/light_led.h"
#include "drivers/camera_control.h"

#include "fc/config.h"
#include "fc/controlrate_profile.h"
#include "fc/fc_core.h"
#include "fc/rc_adjustments.h"
#include "fc/rc_controls.h"
#include "fc/settings.h"

#include "flight/altitude.h"
#include "flight/failsafe.h"
#include "flight/imu.h"
#include "flight/mixer.h"
#include "flight/navigation.h"
#include "flight/pid.h"
#include "flight/servos.h"

#include "io/dashboard.h"
#include "io/gimbal.h"
#include "io/gps.h"
#include "io/ledstrip.h"
#include "io/osd.h"
#include "io/vtx_rtc6705.h"

#include "rx/rx.h"
#include "rx/spektrum.h"

#include "sensors/acceleration.h"
#include "sensors/barometer.h"
#include "sensors/battery.h"
#include "sensors/boardalignment.h"
#include "sensors/compass.h"
#include "sensors/esc_sensor.h"
#include "sensors/gyro.h"

#include "telemetry/frsky.h"
#include "telemetry/telemetry.h"

// Sensor names (used in lookup tables for *_hardware settings and in status command output)
// sync with accelerationSensor_e
const char * const lookupTableAccHardware[] = {
    "AUTO", "NONE", "ADXL345", "MPU6050", "MMA8452", "BMA280", "LSM303DLHC",
    "MPU6000", "MPU6500", "MPU9250", "ICM20601", "ICM20602", "ICM20608", "ICM20689", "BMI160", "FAKE"
};

// sync with gyroSensor_e
const char * const lookupTableGyroHardware[] = {
    "AUTO", "NONE", "MPU6050", "L3G4200D", "MPU3050", "L3GD20",
    "MPU6000", "MPU6500", "MPU9250", "ICM20601", "ICM20602", "ICM20608G", "ICM20689", "BMI160", "FAKE"
};

#if defined(USE_SENSOR_NAMES) || defined(BARO)
// sync with baroSensor_e
const char * const lookupTableBaroHardware[] = {
    "AUTO", "NONE", "BMP085", "MS5611", "BMP280"
};
#endif
#if defined(USE_SENSOR_NAMES) || defined(MAG)
// sync with magSensor_e
const char * const lookupTableMagHardware[] = {
    "AUTO", "NONE", "HMC5883", "AK8975", "AK8963"
};
#endif

static const char * const lookupTableOffOn[] = {
    "OFF", "ON"
};

static const char * const lookupTableCrashRecovery[] = {
    "OFF", "ON" ,"BEEP"
};

static const char * const lookupTableUnit[] = {
    "IMPERIAL", "METRIC"
};

static const char * const lookupTableAlignment[] = {
    "DEFAULT",
    "CW0",
    "CW90",
    "CW180",
    "CW270",
    "CW0FLIP",
    "CW90FLIP",
    "CW180FLIP",
    "CW270FLIP"
};

#ifdef GPS
static const char * const lookupTableGPSProvider[] = {
    "NMEA", "UBLOX"
};

static const char * const lookupTableGPSSBASMode[] = {
    "AUTO", "EGNOS", "WAAS", "MSAS", "GAGAN"
};
#endif

static const char * const lookupTableCurrentSensor[] = {
    "NONE", "ADC", "VIRTUAL", "ESC"
};

static const char * const lookupTableBatterySensor[] = {
    "NONE", "ADC", "ESC"
};

#ifdef USE_SERVOS
static const char * const lookupTableGimbalMode[] = {
    "NORMAL", "MIXTILT"
};
#endif

#ifdef BLACKBOX
static const char * const lookupTableBlackboxDevice[] = {
    "NONE", "SPIFLASH", "SDCARD", "SERIAL"
};
#endif

#ifdef SERIAL_RX
static const char * const lookupTableSerialRX[] = {
    "SPEK1024",
    "SPEK2048",
    "SBUS",
    "SUMD",
    "SUMH",
    "XB-B",
    "XB-B-RJ01",
    "IBUS",
    "JETIEXBUS",
    "CRSF",
    "SRXL"
};
#endif

#ifdef USE_RX_SPI
// sync with rx_spi_protocol_e
static const char * const lookupTableRxSpi[] = {
    "V202_250K",
    "V202_1M",
    "SYMA_X",
    "SYMA_X5C",
    "CX10",
    "CX10A",
    "H8_3D",
    "INAV"
};
#endif

static const char * const lookupTableGyroLpf[] = {
    "OFF",
    "188HZ",
    "98HZ",
    "42HZ",
    "20HZ",
    "10HZ",
    "5HZ",
    "EXPERIMENTAL"
};

#ifdef OSD
static const char * const lookupTableOsdType[] = {
    "AUTO",
    "PAL",
    "NTSC"
};
#endif

#ifdef USE_CAMERA_CONTROL
static const char * const lookupTableCameraControlMode[] = {
    "HARDWARE_PWM",
    "SOFTWARE_PWM",
    "DAC"
};
#endif

static const char * const lookupTableSuperExpoYaw[] = {
    "OFF", "ON", "ALWAYS"
};

static const char * const lookupTablePwmProtocol[] = {
    "OFF", "ONESHOT125", "ONESHOT42", "MULTISHOT", "BRUSHED",
#ifdef USE_DSHOT
    "DSHOT150", "DSHOT300", "DSHOT600", "DSHOT1200", "PROSHOT1000"
#endif
};

static const char * const lookupTableRcInterpolation[] = {
    "OFF", "PRESET", "AUTO", "MANUAL"
};

static const char * const lookupTableRcInterpolationChannels[] = {
    "RP", "RPY", "RPYT"
};

static const char * const lookupTableLowpassType[] = {
    "PT1", "BIQUAD", "FIR"
};

static const char * const lookupTableFailsafe[] = {
    "AUTO-LAND", "DROP"
};

static const char * const lookupTableBusType[] = {
    "NONE", "I2C", "SPI"
};

const lookupTableEntry_t lookupTables[] = {
    { lookupTableOffOn, sizeof(lookupTableOffOn) / sizeof(char *) },
    { lookupTableUnit, sizeof(lookupTableUnit) / sizeof(char *) },
    { lookupTableAlignment, sizeof(lookupTableAlignment) / sizeof(char *) },
#ifdef GPS
    { lookupTableGPSProvider, sizeof(lookupTableGPSProvider) / sizeof(char *) },
    { lookupTableGPSSBASMode, sizeof(lookupTableGPSSBASMode) / sizeof(char *) },
#endif
#ifdef BLACKBOX
    { lookupTableBlackboxDevice, sizeof(lookupTableBlackboxDevice) / sizeof(char *) },
#endif
    { lookupTableCurrentSensor, sizeof(lookupTableCurrentSensor) / sizeof(char *) },
    { lookupTableBatterySensor, sizeof(lookupTableBatterySensor) / sizeof(char *) },
#ifdef USE_SERVOS
    { lookupTableGimbalMode, sizeof(lookupTableGimbalMode) / sizeof(char *) },
#endif
#ifdef SERIAL_RX
    { lookupTableSerialRX, sizeof(lookupTableSerialRX) / sizeof(char *) },
#endif
#ifdef USE_RX_SPI
    { lookupTableRxSpi, sizeof(lookupTableRxSpi) / sizeof(char *) },
#endif
    { lookupTableGyroLpf, sizeof(lookupTableGyroLpf) / sizeof(char *) },
    { lookupTableGyroHardware, sizeof(lookupTableGyroHardware) / sizeof(char *) },
    { lookupTableAccHardware, sizeof(lookupTableAccHardware) / sizeof(char *) },
#ifdef BARO
    { lookupTableBaroHardware, sizeof(lookupTableBaroHardware) / sizeof(char *) },
#endif
#ifdef MAG
    { lookupTableMagHardware, sizeof(lookupTableMagHardware) / sizeof(char *) },
#endif
    { debugModeNames, sizeof(debugModeNames) / sizeof(char *) },
    { lookupTableSuperExpoYaw, sizeof(lookupTableSuperExpoYaw) / sizeof(char *) },
    { lookupTablePwmProtocol, sizeof(lookupTablePwmProtocol) / sizeof(char *) },
    { lookupTableRcInterpolation, sizeof(lookupTableRcInterpolation) / sizeof(char *) },
    { lookupTableRcInterpolationChannels, sizeof(lookupTableRcInterpolationChannels) / sizeof(char *) },
    { lookupTableLowpassType, sizeof(lookupTableLowpassType) / sizeof(char *) },
    { lookupTableFailsafe, sizeof(lookupTableFailsafe) / sizeof(char *) },
    { lookupTableCrashRecovery, sizeof(lookupTableCrashRecovery) / sizeof(char *) },
#ifdef OSD
    { lookupTableOsdType, sizeof(lookupTableOsdType) / sizeof(char *) },
#endif
<<<<<<< HEAD
    { lookupTableBusType, sizeof(lookupTableBusType) / sizeof(char *) },
=======
#ifdef USE_CAMERA_CONTROL
    { lookupTableCameraControlMode, sizeof(lookupTableCameraControlMode) / sizeof(char *) },
#endif
>>>>>>> dcc600a7
};

const clivalue_t valueTable[] = {
// PG_GYRO_CONFIG
    { "align_gyro",                 VAR_UINT8  | MASTER_VALUE | MODE_LOOKUP, .config.lookup = { TABLE_ALIGNMENT }, PG_GYRO_CONFIG, offsetof(gyroConfig_t, gyro_align) },
    { "gyro_lpf",                   VAR_UINT8  | MASTER_VALUE | MODE_LOOKUP, .config.lookup = { TABLE_GYRO_LPF }, PG_GYRO_CONFIG, offsetof(gyroConfig_t, gyro_lpf) },
    { "gyro_sync_denom",            VAR_UINT8  | MASTER_VALUE, .config.minmax = { 1, 32 }, PG_GYRO_CONFIG, offsetof(gyroConfig_t, gyro_sync_denom) },
    { "gyro_lowpass_type",          VAR_UINT8  | MASTER_VALUE | MODE_LOOKUP, .config.lookup = { TABLE_LOWPASS_TYPE }, PG_GYRO_CONFIG, offsetof(gyroConfig_t, gyro_soft_lpf_type) },
    { "gyro_lowpass_hz",            VAR_UINT8  | MASTER_VALUE, .config.minmax = { 0,  255 }, PG_GYRO_CONFIG, offsetof(gyroConfig_t, gyro_soft_lpf_hz) },
    { "gyro_notch1_hz",             VAR_UINT16 | MASTER_VALUE, .config.minmax = { 0, 16000 }, PG_GYRO_CONFIG, offsetof(gyroConfig_t, gyro_soft_notch_hz_1) },
    { "gyro_notch1_cutoff",         VAR_UINT16 | MASTER_VALUE, .config.minmax = { 1, 16000 }, PG_GYRO_CONFIG, offsetof(gyroConfig_t, gyro_soft_notch_cutoff_1) },
    { "gyro_notch2_hz",             VAR_UINT16 | MASTER_VALUE, .config.minmax = { 0, 16000 }, PG_GYRO_CONFIG, offsetof(gyroConfig_t, gyro_soft_notch_hz_2) },
    { "gyro_notch2_cutoff",         VAR_UINT16 | MASTER_VALUE, .config.minmax = { 1, 16000 }, PG_GYRO_CONFIG, offsetof(gyroConfig_t, gyro_soft_notch_cutoff_2) },
    { "moron_threshold",            VAR_UINT8  | MASTER_VALUE, .config.minmax = { 0,  200 }, PG_GYRO_CONFIG, offsetof(gyroConfig_t, gyroMovementCalibrationThreshold) },
#if defined(GYRO_USES_SPI)
#if defined(USE_GYRO_SPI_MPU6500) || defined(USE_GYRO_SPI_MPU9250) || defined(USE_GYRO_SPI_ICM20689)
    { "gyro_use_32khz",             VAR_UINT8  | MASTER_VALUE | MODE_LOOKUP, .config.lookup = { TABLE_OFF_ON }, PG_GYRO_CONFIG, offsetof(gyroConfig_t, gyro_use_32khz) },
#endif
#if defined(USE_MPU_DATA_READY_SIGNAL)
    { "gyro_isr_update",            VAR_UINT8  | MASTER_VALUE | MODE_LOOKUP, .config.lookup = { TABLE_OFF_ON }, PG_GYRO_CONFIG, offsetof(gyroConfig_t, gyro_isr_update) },
#endif
#endif
#ifdef USE_DUAL_GYRO
    { "gyro_to_use",                VAR_UINT8  | MASTER_VALUE, .config.minmax = { 0, 1 }, PG_GYRO_CONFIG, offsetof(gyroConfig_t, gyro_to_use) },
#endif

// PG_ACCELEROMETER_CONFIG
    { "align_acc",                  VAR_UINT8  | MASTER_VALUE | MODE_LOOKUP, .config.lookup = { TABLE_ALIGNMENT }, PG_ACCELEROMETER_CONFIG, offsetof(accelerometerConfig_t, acc_align) },
    { "acc_hardware",               VAR_UINT8  | MASTER_VALUE | MODE_LOOKUP, .config.lookup = { TABLE_ACC_HARDWARE }, PG_ACCELEROMETER_CONFIG, offsetof(accelerometerConfig_t, acc_hardware) },
    { "acc_lpf_hz",                 VAR_UINT16 | MASTER_VALUE, .config.minmax = { 0, 400 }, PG_ACCELEROMETER_CONFIG, offsetof(accelerometerConfig_t, acc_lpf_hz) },
    { "acc_trim_pitch",             VAR_INT16  | MASTER_VALUE, .config.minmax = { -300, 300 }, PG_ACCELEROMETER_CONFIG, offsetof(accelerometerConfig_t, accelerometerTrims.values.pitch) },
    { "acc_trim_roll",              VAR_INT16  | MASTER_VALUE, .config.minmax = { -300, 300 }, PG_ACCELEROMETER_CONFIG, offsetof(accelerometerConfig_t, accelerometerTrims.values.roll) },

// PG_COMPASS_CONFIG
#ifdef MAG
    { "align_mag",                  VAR_UINT8  | MASTER_VALUE | MODE_LOOKUP, .config.lookup = { TABLE_ALIGNMENT }, PG_COMPASS_CONFIG, offsetof(compassConfig_t, mag_align) },
    { "mag_hardware",               VAR_UINT8  | MASTER_VALUE | MODE_LOOKUP, .config.lookup = { TABLE_MAG_HARDWARE }, PG_COMPASS_CONFIG, offsetof(compassConfig_t, mag_hardware) },
    { "mag_declination",            VAR_INT16  | MASTER_VALUE, .config.minmax = { -18000, 18000 }, PG_COMPASS_CONFIG, offsetof(compassConfig_t, mag_declination) },
    { "magzero_x",                  VAR_INT16  | MASTER_VALUE, .config.minmax = { INT16_MIN, INT16_MAX }, PG_COMPASS_CONFIG, offsetof(compassConfig_t, magZero.raw[X]) },
    { "magzero_y",                  VAR_INT16  | MASTER_VALUE, .config.minmax = { INT16_MIN, INT16_MAX }, PG_COMPASS_CONFIG, offsetof(compassConfig_t, magZero.raw[Y]) },
    { "magzero_z",                  VAR_INT16  | MASTER_VALUE, .config.minmax = { INT16_MIN, INT16_MAX }, PG_COMPASS_CONFIG, offsetof(compassConfig_t, magZero.raw[Z]) },
#endif

// PG_BAROMETER_CONFIG
#ifdef BARO
    { "baro_bustype",               VAR_UINT8  | MASTER_VALUE | MODE_LOOKUP, .config.lookup = { TABLE_BUS_TYPE }, PG_BAROMETER_CONFIG, offsetof(barometerConfig_t, baro_bustype) },
    { "baro_spi_device",            VAR_UINT8  | MASTER_VALUE, .config.minmax = { 0, 5 }, PG_BAROMETER_CONFIG, offsetof(barometerConfig_t, baro_spi_device) },
    { "baro_i2c_device",            VAR_UINT8  | MASTER_VALUE, .config.minmax = { 0, 5 }, PG_BAROMETER_CONFIG, offsetof(barometerConfig_t, baro_i2c_device) },
    { "baro_i2c_address",           VAR_UINT8  | MASTER_VALUE, .config.minmax = { 0, I2C_ADDR7_MAX }, PG_BAROMETER_CONFIG, offsetof(barometerConfig_t, baro_i2c_address) },

    { "baro_hardware",              VAR_UINT8  | MASTER_VALUE | MODE_LOOKUP, .config.lookup = { TABLE_BARO_HARDWARE }, PG_BAROMETER_CONFIG, offsetof(barometerConfig_t, baro_hardware) },
    { "baro_tab_size",              VAR_UINT8  | MASTER_VALUE, .config.minmax = { 0, BARO_SAMPLE_COUNT_MAX }, PG_BAROMETER_CONFIG, offsetof(barometerConfig_t, baro_sample_count) },
    { "baro_noise_lpf",             VAR_UINT16  | MASTER_VALUE, .config.minmax = { 0, 1000 }, PG_BAROMETER_CONFIG, offsetof(barometerConfig_t, baro_noise_lpf) },
    { "baro_cf_vel",                VAR_UINT16  | MASTER_VALUE, .config.minmax = { 0, 1000 }, PG_BAROMETER_CONFIG, offsetof(barometerConfig_t, baro_cf_vel) },
    { "baro_cf_alt",                VAR_UINT16  | MASTER_VALUE, .config.minmax = { 0, 1000 }, PG_BAROMETER_CONFIG, offsetof(barometerConfig_t, baro_cf_alt) },
#endif

// PG_RX_CONFIG
    { "mid_rc",                     VAR_UINT16 | MASTER_VALUE, .config.minmax = { 1200, 1700 }, PG_RX_CONFIG, offsetof(rxConfig_t, midrc) },
    { "min_check",                  VAR_UINT16 | MASTER_VALUE, .config.minmax = { PWM_RANGE_ZERO, PWM_RANGE_MAX }, PG_RX_CONFIG, offsetof(rxConfig_t, mincheck) },
    { "max_check",                  VAR_UINT16 | MASTER_VALUE, .config.minmax = { PWM_RANGE_ZERO, PWM_RANGE_MAX }, PG_RX_CONFIG, offsetof(rxConfig_t, maxcheck) },
    { "rssi_channel",               VAR_INT8   | MASTER_VALUE, .config.minmax = { 0, MAX_SUPPORTED_RC_CHANNEL_COUNT }, PG_RX_CONFIG, offsetof(rxConfig_t, rssi_channel) },
    { "rssi_scale",                 VAR_UINT8  | MASTER_VALUE, .config.minmax = { RSSI_SCALE_MIN, RSSI_SCALE_MAX }, PG_RX_CONFIG, offsetof(rxConfig_t, rssi_scale) },
    { "rssi_invert",                VAR_INT8   | MASTER_VALUE | MODE_LOOKUP, .config.lookup = { TABLE_OFF_ON }, PG_RX_CONFIG, offsetof(rxConfig_t, rssi_invert) },
    { "rc_interp",                  VAR_UINT8  | MASTER_VALUE | MODE_LOOKUP, .config.lookup = { TABLE_RC_INTERPOLATION }, PG_RX_CONFIG, offsetof(rxConfig_t, rcInterpolation) },
    { "rc_interp_ch",               VAR_UINT8  | MASTER_VALUE | MODE_LOOKUP, .config.lookup = { TABLE_RC_INTERPOLATION_CHANNELS }, PG_RX_CONFIG, offsetof(rxConfig_t, rcInterpolationChannels) },
    { "rc_interp_int",              VAR_UINT8  | MASTER_VALUE, .config.minmax = { 1, 50 }, PG_RX_CONFIG, offsetof(rxConfig_t, rcInterpolationInterval) },
    { "fpv_mix_degrees",            VAR_UINT8  | MASTER_VALUE, .config.minmax = { 0, 50 }, PG_RX_CONFIG, offsetof(rxConfig_t, fpvCamAngleDegrees) },
    { "max_aux_channels",           VAR_UINT8  | MASTER_VALUE, .config.minmax = { 0, MAX_AUX_CHANNEL_COUNT }, PG_RX_CONFIG, offsetof(rxConfig_t, max_aux_channel) },
#ifdef SERIAL_RX
    { "serialrx_provider",          VAR_UINT8  | MASTER_VALUE | MODE_LOOKUP, .config.lookup = { TABLE_SERIAL_RX }, PG_RX_CONFIG, offsetof(rxConfig_t, serialrx_provider) },
    { "sbus_inversion",             VAR_UINT8  | MASTER_VALUE | MODE_LOOKUP, .config.lookup = { TABLE_OFF_ON }, PG_RX_CONFIG, offsetof(rxConfig_t, sbus_inversion) },
#endif
#ifdef USE_SPEKTRUM_BIND
    { "spektrum_sat_bind",          VAR_UINT8  | MASTER_VALUE, .config.minmax = { SPEKTRUM_SAT_BIND_DISABLED, SPEKTRUM_SAT_BIND_MAX}, PG_RX_CONFIG, offsetof(rxConfig_t, spektrum_sat_bind) },
    { "spektrum_sat_bind_autoreset",VAR_UINT8  | MASTER_VALUE, .config.minmax = { 0, 1 }, PG_RX_CONFIG, offsetof(rxConfig_t, spektrum_sat_bind_autoreset) },
#endif
    { "airmode_start_throttle",     VAR_UINT16 | MASTER_VALUE, .config.minmax = { 1000, 2000 }, PG_RX_CONFIG, offsetof(rxConfig_t, airModeActivateThreshold) },
    { "rx_min_usec",                VAR_UINT16 | MASTER_VALUE, .config.minmax = { PWM_PULSE_MIN, PWM_PULSE_MAX }, PG_RX_CONFIG, offsetof(rxConfig_t, rx_min_usec) },
    { "rx_max_usec",                VAR_UINT16 | MASTER_VALUE, .config.minmax = { PWM_PULSE_MIN, PWM_PULSE_MAX }, PG_RX_CONFIG, offsetof(rxConfig_t, rx_max_usec) },
#ifdef STM32F4
    { "serialrx_halfduplex",        VAR_UINT8  | MASTER_VALUE | MODE_LOOKUP, .config.lookup = { TABLE_OFF_ON }, PG_RX_CONFIG, offsetof(rxConfig_t, halfDuplex) },
#endif

// PG_PWM_CONFIG
#if defined(USE_PWM)
    { "input_filtering_mode",       VAR_INT8   | MASTER_VALUE | MODE_LOOKUP,  .config.lookup = { TABLE_OFF_ON }, PG_PWM_CONFIG, offsetof(pwmConfig_t, inputFilteringMode) },
#endif

// PG_BLACKBOX_CONFIG
#ifdef BLACKBOX
    { "blackbox_rate_num",          VAR_UINT8  | MASTER_VALUE, .config.minmax = { 1, 32 }, PG_BLACKBOX_CONFIG, offsetof(blackboxConfig_t, rate_num) },
    { "blackbox_rate_denom",        VAR_UINT8  | MASTER_VALUE, .config.minmax = { 1, 32 }, PG_BLACKBOX_CONFIG, offsetof(blackboxConfig_t, rate_denom) },
    { "blackbox_device",            VAR_UINT8  | MASTER_VALUE | MODE_LOOKUP, .config.lookup = { TABLE_BLACKBOX_DEVICE }, PG_BLACKBOX_CONFIG, offsetof(blackboxConfig_t, device) },
    { "blackbox_on_motor_test",     VAR_UINT8  | MASTER_VALUE | MODE_LOOKUP, .config.lookup = { TABLE_OFF_ON }, PG_BLACKBOX_CONFIG, offsetof(blackboxConfig_t, on_motor_test) },
    { "blackbox_record_acc",        VAR_UINT8  | MASTER_VALUE | MODE_LOOKUP, .config.lookup = { TABLE_OFF_ON }, PG_BLACKBOX_CONFIG, offsetof(blackboxConfig_t, record_acc) },
#endif

// PG_MOTOR_CONFIG
    { "min_throttle",               VAR_UINT16 | MASTER_VALUE, .config.minmax = { PWM_RANGE_ZERO, PWM_RANGE_MAX }, PG_MOTOR_CONFIG, offsetof(motorConfig_t, minthrottle) },
    { "max_throttle",               VAR_UINT16 | MASTER_VALUE, .config.minmax = { PWM_RANGE_ZERO, PWM_RANGE_MAX }, PG_MOTOR_CONFIG, offsetof(motorConfig_t, maxthrottle) },
    { "min_command",                VAR_UINT16 | MASTER_VALUE, .config.minmax = { PWM_RANGE_ZERO, PWM_RANGE_MAX }, PG_MOTOR_CONFIG, offsetof(motorConfig_t, mincommand) },
#ifdef USE_DSHOT
    { "dshot_idle_value",           VAR_UINT16  | MASTER_VALUE, .config.minmax = { 0, 2000 }, PG_MOTOR_CONFIG, offsetof(motorConfig_t, digitalIdleOffsetValue) },
#endif
    { "use_unsynced_pwm",           VAR_UINT8  | MASTER_VALUE | MODE_LOOKUP, .config.lookup = { TABLE_OFF_ON }, PG_MOTOR_CONFIG, offsetof(motorConfig_t, dev.useUnsyncedPwm) },
    { "motor_pwm_protocol",         VAR_UINT8  | MASTER_VALUE | MODE_LOOKUP, .config.lookup = { TABLE_MOTOR_PWM_PROTOCOL }, PG_MOTOR_CONFIG, offsetof(motorConfig_t, dev.motorPwmProtocol) },
    { "motor_pwm_rate",             VAR_UINT16 | MASTER_VALUE, .config.minmax = { 200, 32000 }, PG_MOTOR_CONFIG, offsetof(motorConfig_t, dev.motorPwmRate) },
    { "motor_pwm_inversion",        VAR_UINT8  | MASTER_VALUE | MODE_LOOKUP, .config.lookup = { TABLE_OFF_ON }, PG_MOTOR_CONFIG, offsetof(motorConfig_t, dev.motorPwmInversion) },

// PG_THROTTLE_CORRECTION_CONFIG
    { "thr_corr_value",             VAR_UINT8  | MASTER_VALUE, .config.minmax = { 0,  150 }, PG_THROTTLE_CORRECTION_CONFIG, offsetof(throttleCorrectionConfig_t, throttle_correction_value) },
    { "thr_corr_angle",             VAR_UINT16 | MASTER_VALUE, .config.minmax = { 1,  900 }, PG_THROTTLE_CORRECTION_CONFIG, offsetof(throttleCorrectionConfig_t, throttle_correction_angle) },

// PG_FAILSAFE_CONFIG
    { "failsafe_delay",             VAR_UINT8  | MASTER_VALUE, .config.minmax = { 0, 200 }, PG_FAILSAFE_CONFIG, offsetof(failsafeConfig_t, failsafe_delay) },
    { "failsafe_off_delay",         VAR_UINT8  | MASTER_VALUE, .config.minmax = { 0, 200 }, PG_FAILSAFE_CONFIG, offsetof(failsafeConfig_t, failsafe_off_delay) },
    { "failsafe_throttle",          VAR_UINT16 | MASTER_VALUE, .config.minmax = { PWM_RANGE_MIN, PWM_RANGE_MAX }, PG_FAILSAFE_CONFIG, offsetof(failsafeConfig_t, failsafe_throttle) },
    { "failsafe_kill_switch",       VAR_UINT8  | MASTER_VALUE | MODE_LOOKUP, .config.lookup = { TABLE_OFF_ON }, PG_FAILSAFE_CONFIG, offsetof(failsafeConfig_t, failsafe_kill_switch) },
    { "failsafe_throttle_low_delay",VAR_UINT16 | MASTER_VALUE, .config.minmax = { 0, 300 }, PG_FAILSAFE_CONFIG, offsetof(failsafeConfig_t, failsafe_throttle_low_delay) },
    { "failsafe_procedure",         VAR_UINT8  | MASTER_VALUE | MODE_LOOKUP, .config.lookup = { TABLE_FAILSAFE }, PG_FAILSAFE_CONFIG, offsetof(failsafeConfig_t, failsafe_procedure) },

// PG_BOARDALIGNMENT_CONFIG
    { "align_board_roll",           VAR_INT16  | MASTER_VALUE, .config.minmax = { -180, 360 }, PG_BOARD_ALIGNMENT, offsetof(boardAlignment_t, rollDegrees) },
    { "align_board_pitch",          VAR_INT16  | MASTER_VALUE, .config.minmax = { -180, 360 }, PG_BOARD_ALIGNMENT, offsetof(boardAlignment_t, pitchDegrees) },
    { "align_board_yaw",            VAR_INT16  | MASTER_VALUE, .config.minmax = { -180, 360 }, PG_BOARD_ALIGNMENT, offsetof(boardAlignment_t, yawDegrees) },

// PG_GIMBAL_CONFIG
#ifdef USE_SERVOS
    { "gimbal_mode",                VAR_UINT8  | MASTER_VALUE | MODE_LOOKUP, .config.lookup = { TABLE_GIMBAL_MODE }, PG_GIMBAL_CONFIG, offsetof(gimbalConfig_t, mode) },
#endif

// PG_BATTERY_CONFIG
    { "bat_capacity",               VAR_UINT16 | MASTER_VALUE, .config.minmax = { 0, 20000 }, PG_BATTERY_CONFIG, offsetof(batteryConfig_t, batteryCapacity) },
    { "vbat_max_cell_voltage",      VAR_UINT8  | MASTER_VALUE, .config.minmax = { 10, 50 }, PG_BATTERY_CONFIG, offsetof(batteryConfig_t, vbatmaxcellvoltage) },
    { "vbat_min_cell_voltage",      VAR_UINT8  | MASTER_VALUE, .config.minmax = { 10, 50 }, PG_BATTERY_CONFIG, offsetof(batteryConfig_t, vbatmincellvoltage) },
    { "vbat_warning_cell_voltage",  VAR_UINT8  | MASTER_VALUE, .config.minmax = { 10, 50 }, PG_BATTERY_CONFIG, offsetof(batteryConfig_t, vbatwarningcellvoltage) },
    { "vbat_hysteresis",            VAR_UINT8  | MASTER_VALUE, .config.minmax = { 0, 250 }, PG_BATTERY_CONFIG, offsetof(batteryConfig_t, vbathysteresis) },
    { "current_meter",              VAR_UINT8  | MASTER_VALUE | MODE_LOOKUP, .config.lookup = { TABLE_CURRENT_METER }, PG_BATTERY_CONFIG, offsetof(batteryConfig_t, currentMeterSource) },
    { "battery_meter",              VAR_UINT8  | MASTER_VALUE | MODE_LOOKUP, .config.lookup = { TABLE_VOLTAGE_METER }, PG_BATTERY_CONFIG, offsetof(batteryConfig_t, voltageMeterSource) },
    { "vbat_detect_cell_voltage",   VAR_UINT8  | MASTER_VALUE, .config.minmax = { 0, 200 }, PG_BATTERY_CONFIG, offsetof(batteryConfig_t, vbatnotpresentcellvoltage) },
    { "use_vbat_alerts",            VAR_UINT8  | MASTER_VALUE | MODE_LOOKUP, .config.lookup = { TABLE_OFF_ON }, PG_BATTERY_CONFIG, offsetof(batteryConfig_t, useVBatAlerts) },
    { "use_cbat_alerts",            VAR_UINT8  | MASTER_VALUE | MODE_LOOKUP, .config.lookup = { TABLE_OFF_ON }, PG_BATTERY_CONFIG, offsetof(batteryConfig_t, useConsumptionAlerts) },
    { "cbat_alert_percent",         VAR_UINT8  | MASTER_VALUE, .config.minmax = { 0, 100 }, PG_BATTERY_CONFIG, offsetof(batteryConfig_t, consumptionWarningPercentage) },

//  PG_VOLTAGE_SENSOR_ADC_CONFIG
    { "vbat_scale",                 VAR_UINT8  | MASTER_VALUE, .config.minmax = { VBAT_SCALE_MIN, VBAT_SCALE_MAX }, PG_VOLTAGE_SENSOR_ADC_CONFIG, offsetof(voltageSensorADCConfig_t, vbatscale) },

// PG_CURRENT_SENSOR_ADC_CONFIG
    { "ibata_scale",                VAR_INT16  | MASTER_VALUE, .config.minmax = { -16000, 16000 }, PG_CURRENT_SENSOR_ADC_CONFIG, offsetof(currentSensorADCConfig_t, scale) },
    { "ibata_offset",               VAR_INT16  | MASTER_VALUE, .config.minmax = { -16000, 16000 }, PG_CURRENT_SENSOR_ADC_CONFIG, offsetof(currentSensorADCConfig_t, offset) },
// PG_CURRENT_SENSOR_ADC_CONFIG
#ifdef USE_VIRTUAL_CURRENT_METER
    { "ibatv_scale",                VAR_INT16  | MASTER_VALUE, .config.minmax = { -16000, 16000 }, PG_CURRENT_SENSOR_VIRTUAL_CONFIG, offsetof(currentSensorVirtualConfig_t, scale) },
    { "ibatv_offset",               VAR_INT16  | MASTER_VALUE, .config.minmax = { -16000, 16000 }, PG_CURRENT_SENSOR_VIRTUAL_CONFIG, offsetof(currentSensorVirtualConfig_t, offset) },
#endif

// PG_BEEPER_DEV_CONFIG
#ifdef BEEPER
    { "beeper_inversion",           VAR_UINT8  | MASTER_VALUE | MODE_LOOKUP, .config.lookup = { TABLE_OFF_ON }, PG_BEEPER_DEV_CONFIG, offsetof(beeperDevConfig_t, isInverted) },
    { "beeper_od",                  VAR_UINT8  | MASTER_VALUE | MODE_LOOKUP, .config.lookup = { TABLE_OFF_ON }, PG_BEEPER_DEV_CONFIG, offsetof(beeperDevConfig_t, isOpenDrain) },
    { "beeper_frequency",           VAR_INT16  | MASTER_VALUE, .config.minmax = { 0, 16000 }, PG_BEEPER_DEV_CONFIG, offsetof(beeperDevConfig_t, frequency) },
#endif

// PG_MIXER_CONFIG
    { "yaw_motors_reversed",        VAR_INT8   | MASTER_VALUE | MODE_LOOKUP, .config.lookup = { TABLE_OFF_ON }, PG_MIXER_CONFIG, offsetof(mixerConfig_t, yaw_motors_reversed) },

// PG_MOTOR_3D_CONFIG
    { "3d_deadband_low",            VAR_UINT16 | MASTER_VALUE, .config.minmax = { PWM_RANGE_ZERO, PWM_RANGE_MAX }, PG_MOTOR_3D_CONFIG, offsetof(flight3DConfig_t, deadband3d_low) }, // FIXME upper limit should match code in the mixer, 1500 currently
    { "3d_deadband_high",           VAR_UINT16 | MASTER_VALUE, .config.minmax = { PWM_RANGE_ZERO, PWM_RANGE_MAX }, PG_MOTOR_3D_CONFIG, offsetof(flight3DConfig_t, deadband3d_high) }, // FIXME lower limit should match code in the mixer, 1500 currently,
    { "3d_neutral",                 VAR_UINT16 | MASTER_VALUE, .config.minmax = { PWM_RANGE_ZERO, PWM_RANGE_MAX }, PG_MOTOR_3D_CONFIG, offsetof(flight3DConfig_t, neutral3d) },
    { "3d_deadband_throttle",       VAR_UINT16 | MASTER_VALUE, .config.minmax = { PWM_RANGE_ZERO, PWM_RANGE_MAX }, PG_MOTOR_3D_CONFIG, offsetof(flight3DConfig_t, deadband3d_throttle) },

// PG_SERVO_CONFIG
#ifdef USE_SERVOS
    { "servo_center_pulse",         VAR_UINT16 | MASTER_VALUE, .config.minmax = { PWM_RANGE_ZERO, PWM_RANGE_MAX }, PG_SERVO_CONFIG, offsetof(servoConfig_t, dev.servoCenterPulse) },
    { "servo_pwm_rate",             VAR_UINT16 | MASTER_VALUE, .config.minmax = { 50, 498 }, PG_SERVO_CONFIG, offsetof(servoConfig_t, dev.servoPwmRate) },
    { "servo_lowpass_hz",           VAR_UINT16 | MASTER_VALUE, .config.minmax = { 0, 400}, PG_SERVO_CONFIG, offsetof(servoConfig_t, servo_lowpass_freq) },
    { "tri_unarmed_servo",          VAR_INT8   | MASTER_VALUE | MODE_LOOKUP, .config.lookup = { TABLE_OFF_ON }, PG_SERVO_CONFIG, offsetof(servoConfig_t, tri_unarmed_servo) },
    { "channel_forwarding_start",   VAR_UINT8  | MASTER_VALUE, .config.minmax = { AUX1, MAX_SUPPORTED_RC_CHANNEL_COUNT }, PG_SERVO_CONFIG, offsetof(servoConfig_t, channelForwardingStartChannel) },
#endif

// PG_CONTROLRATE_PROFILES
    { "rc_rate",                    VAR_UINT8  | PROFILE_RATE_VALUE, .config.minmax = { 0, 255 }, PG_CONTROL_RATE_PROFILES, offsetof(controlRateConfig_t, rcRate8) },
    { "rc_rate_yaw",                VAR_UINT8  | PROFILE_RATE_VALUE, .config.minmax = { 0, 255 }, PG_CONTROL_RATE_PROFILES, offsetof(controlRateConfig_t, rcYawRate8) },
    { "rc_expo",                    VAR_UINT8  | PROFILE_RATE_VALUE, .config.minmax = { 0, 100 }, PG_CONTROL_RATE_PROFILES, offsetof(controlRateConfig_t, rcExpo8) },
    { "rc_expo_yaw",                VAR_UINT8  | PROFILE_RATE_VALUE, .config.minmax = { 0, 100 }, PG_CONTROL_RATE_PROFILES, offsetof(controlRateConfig_t, rcYawExpo8) },
    { "thr_mid",                    VAR_UINT8  | PROFILE_RATE_VALUE, .config.minmax = { 0, 100 }, PG_CONTROL_RATE_PROFILES, offsetof(controlRateConfig_t, thrMid8) },
    { "thr_expo",                   VAR_UINT8  | PROFILE_RATE_VALUE, .config.minmax = { 0, 100 }, PG_CONTROL_RATE_PROFILES, offsetof(controlRateConfig_t, thrExpo8) },
    { "roll_srate",                 VAR_UINT8  | PROFILE_RATE_VALUE, .config.minmax = { 0, CONTROL_RATE_CONFIG_ROLL_PITCH_RATE_MAX }, PG_CONTROL_RATE_PROFILES, offsetof(controlRateConfig_t, rates[FD_ROLL]) },
    { "pitch_srate",                VAR_UINT8  | PROFILE_RATE_VALUE, .config.minmax = { 0, CONTROL_RATE_CONFIG_ROLL_PITCH_RATE_MAX }, PG_CONTROL_RATE_PROFILES, offsetof(controlRateConfig_t, rates[FD_PITCH]) },
    { "yaw_srate",                  VAR_UINT8  | PROFILE_RATE_VALUE, .config.minmax = { 0, CONTROL_RATE_CONFIG_YAW_RATE_MAX }, PG_CONTROL_RATE_PROFILES, offsetof(controlRateConfig_t, rates[FD_YAW]) },
    { "tpa_rate",                   VAR_UINT8  | PROFILE_RATE_VALUE, .config.minmax = { 0, CONTROL_RATE_CONFIG_TPA_MAX}, PG_CONTROL_RATE_PROFILES, offsetof(controlRateConfig_t, dynThrPID) },
    { "tpa_breakpoint",             VAR_UINT16 | PROFILE_RATE_VALUE, .config.minmax = { PWM_RANGE_MIN,  PWM_RANGE_MAX}, PG_CONTROL_RATE_PROFILES, offsetof(controlRateConfig_t, tpa_breakpoint) },

// PG_SERIAL_CONFIG
    { "reboot_character",           VAR_UINT8  | MASTER_VALUE, .config.minmax = { 48, 126 }, PG_SERIAL_CONFIG, offsetof(serialConfig_t, reboot_character) },
    { "serial_update_rate_hz",      VAR_UINT16 | MASTER_VALUE, .config.minmax = { 100, 2000 }, PG_SERIAL_CONFIG, offsetof(serialConfig_t, serial_update_rate_hz) },

// PG_IMU_CONFIG
    { "accxy_deadband",             VAR_UINT8  | MASTER_VALUE, .config.minmax = { 0, 100 }, PG_IMU_CONFIG, offsetof(imuConfig_t, accDeadband.xy) },
    { "accz_deadband",              VAR_UINT8  | MASTER_VALUE, .config.minmax = { 0, 100 }, PG_IMU_CONFIG, offsetof(imuConfig_t, accDeadband.z) },
    { "acc_unarmedcal",             VAR_UINT8  | MASTER_VALUE | MODE_LOOKUP, .config.lookup = { TABLE_OFF_ON }, PG_IMU_CONFIG, offsetof(imuConfig_t, acc_unarmedcal) },
    { "imu_dcm_kp",                 VAR_UINT16 | MASTER_VALUE, .config.minmax = { 0, 32000 }, PG_IMU_CONFIG, offsetof(imuConfig_t, dcm_kp) },
    { "imu_dcm_ki",                 VAR_UINT16 | MASTER_VALUE, .config.minmax = { 0, 32000 }, PG_IMU_CONFIG, offsetof(imuConfig_t, dcm_ki) },
    { "small_angle",                VAR_UINT8  | MASTER_VALUE, .config.minmax = { 0, 180 }, PG_IMU_CONFIG, offsetof(imuConfig_t, small_angle) },

// PG_ARMING_CONFIG
    { "auto_disarm_delay",          VAR_UINT8  | MASTER_VALUE, .config.minmax = { 0, 60 }, PG_ARMING_CONFIG, offsetof(armingConfig_t, auto_disarm_delay) },
    { "disarm_kill_switch",         VAR_UINT8  | MASTER_VALUE | MODE_LOOKUP, .config.lookup = { TABLE_OFF_ON }, PG_ARMING_CONFIG, offsetof(armingConfig_t, disarm_kill_switch) },
    { "gyro_cal_on_first_arm",      VAR_UINT8  | MASTER_VALUE | MODE_LOOKUP, .config.lookup = { TABLE_OFF_ON }, PG_ARMING_CONFIG, offsetof(armingConfig_t, gyro_cal_on_first_arm) },


// PG_GPS_CONFIG
#ifdef GPS
    { "gps_provider",               VAR_UINT8  | MASTER_VALUE | MODE_LOOKUP, .config.lookup = { TABLE_GPS_PROVIDER }, PG_GPS_CONFIG, offsetof(gpsConfig_t, provider) },
    { "gps_sbas_mode",              VAR_UINT8  | MASTER_VALUE | MODE_LOOKUP, .config.lookup = { TABLE_GPS_SBAS_MODE }, PG_GPS_CONFIG, offsetof(gpsConfig_t, sbasMode) },
    { "gps_auto_config",            VAR_UINT8  | MASTER_VALUE | MODE_LOOKUP, .config.lookup = { TABLE_OFF_ON }, PG_GPS_CONFIG, offsetof(gpsConfig_t, autoConfig) },
    { "gps_auto_baud",              VAR_UINT8  | MASTER_VALUE | MODE_LOOKUP, .config.lookup = { TABLE_OFF_ON }, PG_GPS_CONFIG, offsetof(gpsConfig_t, autoBaud) },
#endif

// PG_NAVIGATION_CONFIG
#ifdef GPS
    { "gps_wp_radius",              VAR_UINT16 | MASTER_VALUE, .config.minmax = { 0, 2000 }, PG_NAVIGATION_CONFIG, offsetof(navigationConfig_t, gps_wp_radius) },
    { "nav_controls_heading",       VAR_UINT8  | MASTER_VALUE | MODE_LOOKUP, .config.lookup = { TABLE_OFF_ON }, PG_NAVIGATION_CONFIG, offsetof(navigationConfig_t, nav_controls_heading) },
    { "nav_speed_min",              VAR_UINT16 | MASTER_VALUE, .config.minmax = { 10, 2000 }, PG_NAVIGATION_CONFIG, offsetof(navigationConfig_t, nav_speed_min) },
    { "nav_speed_max",              VAR_UINT16 | MASTER_VALUE, .config.minmax = { 10, 2000 }, PG_NAVIGATION_CONFIG, offsetof(navigationConfig_t, nav_speed_max) },
    { "nav_slew_rate",              VAR_UINT8  | MASTER_VALUE, .config.minmax = { 0, 100 }, PG_NAVIGATION_CONFIG, offsetof(navigationConfig_t, nav_slew_rate) },
#endif

// PG_AIRPLANE_CONFIG
#if defined(BARO) || defined(SONAR)
    { "fixedwing_althold_reversed", VAR_INT8   | MASTER_VALUE | MODE_LOOKUP, .config.lookup = { TABLE_OFF_ON }, PG_AIRPLANE_CONFIG, offsetof(airplaneConfig_t, fixedwing_althold_reversed) },
#endif

// PG_RC_CONTROLS_CONFIG
    { "alt_hold_deadband",          VAR_UINT8  | MASTER_VALUE, .config.minmax = { 1, 250 }, PG_RC_CONTROLS_CONFIG, offsetof(rcControlsConfig_t, alt_hold_deadband) },
    { "alt_hold_fast_change",       VAR_UINT8  | MASTER_VALUE | MODE_LOOKUP, .config.lookup = { TABLE_OFF_ON }, PG_RC_CONTROLS_CONFIG, offsetof(rcControlsConfig_t, alt_hold_fast_change) },
    { "deadband",                   VAR_UINT8  | MASTER_VALUE, .config.minmax = { 0, 32 }, PG_RC_CONTROLS_CONFIG, offsetof(rcControlsConfig_t, deadband) },
    { "yaw_deadband",               VAR_UINT8  | MASTER_VALUE, .config.minmax = { 0, 100 }, PG_RC_CONTROLS_CONFIG, offsetof(rcControlsConfig_t, yaw_deadband) },
    { "yaw_control_reversed",       VAR_INT8   | MASTER_VALUE | MODE_LOOKUP, .config.lookup = { TABLE_OFF_ON }, PG_RC_CONTROLS_CONFIG, offsetof(rcControlsConfig_t, yaw_control_reversed) },

// PG_PID_CONFIG
    { "pid_process_denom",          VAR_UINT8  | MASTER_VALUE,  .config.minmax = { 1, MAX_PID_PROCESS_DENOM }, PG_PID_CONFIG, offsetof(pidConfig_t, pid_process_denom) },

// PG_PID_PROFILE
    { "dterm_lowpass_type",         VAR_UINT8  | PROFILE_VALUE | MODE_LOOKUP, .config.lookup = { TABLE_LOWPASS_TYPE }, PG_PID_PROFILE, offsetof(pidProfile_t, dterm_filter_type) },
    { "dterm_lowpass",              VAR_INT16  | PROFILE_VALUE, .config.minmax = { 0, 16000 }, PG_PID_PROFILE, offsetof(pidProfile_t, dterm_lpf_hz) },
    { "dterm_notch_hz",             VAR_UINT16 | PROFILE_VALUE, .config.minmax = { 0, 16000 }, PG_PID_PROFILE, offsetof(pidProfile_t, dterm_notch_hz) },
    { "dterm_notch_cutoff",         VAR_UINT16 | PROFILE_VALUE, .config.minmax = { 1, 16000 }, PG_PID_PROFILE, offsetof(pidProfile_t, dterm_notch_cutoff) },
    { "vbat_pid_gain",              VAR_UINT8  | PROFILE_VALUE | MODE_LOOKUP, .config.lookup = { TABLE_OFF_ON }, PG_PID_PROFILE, offsetof(pidProfile_t, vbatPidCompensation) },
    { "pid_at_min_throttle",        VAR_UINT8  | PROFILE_VALUE | MODE_LOOKUP, .config.lookup = { TABLE_OFF_ON }, PG_PID_PROFILE, offsetof(pidProfile_t, pidAtMinThrottle) },
    { "anti_gravity_threshold",     VAR_UINT16 | PROFILE_VALUE, .config.minmax = { 20, 1000 }, PG_PID_PROFILE, offsetof(pidProfile_t, itermThrottleThreshold) },
    { "anti_gravity_gain",          VAR_UINT16 | PROFILE_VALUE, .config.minmax = { 1000, 30000 }, PG_PID_PROFILE, offsetof(pidProfile_t, itermAcceleratorGain) },
    { "setpoint_relax_ratio",       VAR_UINT8  | PROFILE_VALUE, .config.minmax = { 0, 100 }, PG_PID_PROFILE, offsetof(pidProfile_t, setpointRelaxRatio) },
    { "dterm_setpoint_weight",      VAR_UINT8  | PROFILE_VALUE, .config.minmax = { 0, 254 }, PG_PID_PROFILE, offsetof(pidProfile_t, dtermSetpointWeight) },
    { "acc_limit_yaw",              VAR_UINT16 | PROFILE_VALUE, .config.minmax = { 1, 500 }, PG_PID_PROFILE, offsetof(pidProfile_t, yawRateAccelLimit) },
    { "acc_limit",                  VAR_UINT16 | PROFILE_VALUE, .config.minmax = { 1, 500 }, PG_PID_PROFILE, offsetof(pidProfile_t, rateAccelLimit) },
    { "crash_dthreshold",           VAR_UINT16 | PROFILE_VALUE, .config.minmax = { 0, 2000 }, PG_PID_PROFILE, offsetof(pidProfile_t, crash_dthreshold) },
    { "crash_gthreshold",           VAR_UINT16 | PROFILE_VALUE, .config.minmax = { 0, 2000 }, PG_PID_PROFILE, offsetof(pidProfile_t, crash_gthreshold) },
    { "crash_time",                 VAR_UINT16 | PROFILE_VALUE, .config.minmax = { 0, 5000 }, PG_PID_PROFILE, offsetof(pidProfile_t, crash_time) },
    { "crash_recovery_angle",       VAR_UINT8  | PROFILE_VALUE, .config.minmax = { 0, 30 }, PG_PID_PROFILE, offsetof(pidProfile_t, crash_recovery_angle) },
    { "crash_recovery_rate",        VAR_UINT8  | PROFILE_VALUE, .config.minmax = { 0, 255 }, PG_PID_PROFILE, offsetof(pidProfile_t, crash_recovery_rate) },
    { "crash_recovery",             VAR_UINT8  | PROFILE_VALUE | MODE_LOOKUP, .config.lookup = { TABLE_CRASH_RECOVERY }, PG_PID_PROFILE, offsetof(pidProfile_t, crash_recovery) },

    { "iterm_windup",               VAR_UINT8  | PROFILE_VALUE, .config.minmax = { 30, 100 }, PG_PID_PROFILE, offsetof(pidProfile_t, itermWindupPointPercent) },
    { "yaw_lowpass",                VAR_UINT16 | PROFILE_VALUE, .config.minmax = { 0, 500 }, PG_PID_PROFILE, offsetof(pidProfile_t, yaw_lpf_hz) },
    { "pidsum_limit",               VAR_UINT16 | PROFILE_VALUE, .config.minmax = { 100, 1000 }, PG_PID_PROFILE, offsetof(pidProfile_t, pidSumLimit) },
    { "pidsum_limit_yaw",           VAR_UINT16 | PROFILE_VALUE, .config.minmax = { 100, 1000 }, PG_PID_PROFILE, offsetof(pidProfile_t, pidSumLimitYaw) },

    { "p_pitch",                    VAR_UINT8  | PROFILE_VALUE, .config.minmax = { 0, 200 }, PG_PID_PROFILE, offsetof(pidProfile_t, pid[PID_PITCH].P) },
    { "i_pitch",                    VAR_UINT8  | PROFILE_VALUE, .config.minmax = { 0, 200 }, PG_PID_PROFILE, offsetof(pidProfile_t, pid[PID_PITCH].I) },
    { "d_pitch",                    VAR_UINT8  | PROFILE_VALUE, .config.minmax = { 0, 200 }, PG_PID_PROFILE, offsetof(pidProfile_t, pid[PID_PITCH].D) },
    { "p_roll",                     VAR_UINT8  | PROFILE_VALUE, .config.minmax = { 0, 200 }, PG_PID_PROFILE, offsetof(pidProfile_t, pid[PID_ROLL].P) },
    { "i_roll",                     VAR_UINT8  | PROFILE_VALUE, .config.minmax = { 0, 200 }, PG_PID_PROFILE, offsetof(pidProfile_t, pid[PID_ROLL].I) },
    { "d_roll",                     VAR_UINT8  | PROFILE_VALUE, .config.minmax = { 0, 200 }, PG_PID_PROFILE, offsetof(pidProfile_t, pid[PID_ROLL].D) },
    { "p_yaw",                      VAR_UINT8  | PROFILE_VALUE, .config.minmax = { 0, 200 }, PG_PID_PROFILE, offsetof(pidProfile_t, pid[PID_YAW].P) },
    { "i_yaw",                      VAR_UINT8  | PROFILE_VALUE, .config.minmax = { 0, 200 }, PG_PID_PROFILE, offsetof(pidProfile_t, pid[PID_YAW].I) },
    { "d_yaw",                      VAR_UINT8  | PROFILE_VALUE, .config.minmax = { 0, 200 }, PG_PID_PROFILE, offsetof(pidProfile_t, pid[PID_YAW].D) },

    { "p_alt",                      VAR_UINT8  | PROFILE_VALUE, .config.minmax = { 0, 200 }, PG_PID_PROFILE, offsetof(pidProfile_t, pid[PID_ALT].P) },
    { "i_alt",                      VAR_UINT8  | PROFILE_VALUE, .config.minmax = { 0, 200 }, PG_PID_PROFILE, offsetof(pidProfile_t, pid[PID_ALT].I) },
    { "d_alt",                      VAR_UINT8  | PROFILE_VALUE, .config.minmax = { 0, 200 }, PG_PID_PROFILE, offsetof(pidProfile_t, pid[PID_ALT].D) },

    { "p_level",                    VAR_UINT8  | PROFILE_VALUE, .config.minmax = { 0, 200 }, PG_PID_PROFILE, offsetof(pidProfile_t, pid[PID_LEVEL].P) },
    { "i_level",                    VAR_UINT8  | PROFILE_VALUE, .config.minmax = { 0, 200 }, PG_PID_PROFILE, offsetof(pidProfile_t, pid[PID_LEVEL].I) },
    { "d_level",                    VAR_UINT8  | PROFILE_VALUE, .config.minmax = { 0, 200 }, PG_PID_PROFILE, offsetof(pidProfile_t, pid[PID_LEVEL].D) },

    { "p_vel",                      VAR_UINT8  | PROFILE_VALUE, .config.minmax = { 0, 200 }, PG_PID_PROFILE, offsetof(pidProfile_t, pid[PID_VEL].P) },
    { "i_vel",                      VAR_UINT8  | PROFILE_VALUE, .config.minmax = { 0, 200 }, PG_PID_PROFILE, offsetof(pidProfile_t, pid[PID_VEL].I) },
    { "d_vel",                      VAR_UINT8  | PROFILE_VALUE, .config.minmax = { 0, 200 }, PG_PID_PROFILE, offsetof(pidProfile_t, pid[PID_VEL].D) },

    { "level_sensitivity",          VAR_UINT8  | PROFILE_VALUE, .config.minmax = { 10, 200 }, PG_PID_PROFILE, offsetof(pidProfile_t, levelSensitivity) },
    { "level_limit",                VAR_UINT8  | PROFILE_VALUE, .config.minmax = { 10, 120 }, PG_PID_PROFILE, offsetof(pidProfile_t, levelAngleLimit) },

    { "horizon_tilt_effect",        VAR_UINT8  | PROFILE_VALUE, .config.minmax = { 0,  250 }, PG_PID_PROFILE, offsetof(pidProfile_t, horizon_tilt_effect) },
    { "horizon_tilt_expert_mode",   VAR_UINT8  | PROFILE_VALUE | MODE_LOOKUP, .config.lookup = { TABLE_OFF_ON }, PG_PID_PROFILE, offsetof(pidProfile_t, horizon_tilt_expert_mode) },
#ifdef GPS
    { "gps_pos_p",                  VAR_UINT8  | PROFILE_VALUE, .config.minmax = { 0, 200 }, PG_PID_PROFILE, offsetof(pidProfile_t, pid[PID_POS].P) },
    { "gps_pos_i",                  VAR_UINT8  | PROFILE_VALUE, .config.minmax = { 0, 200 }, PG_PID_PROFILE, offsetof(pidProfile_t, pid[PID_POS].I) },
    { "gps_pos_d",                  VAR_UINT8  | PROFILE_VALUE, .config.minmax = { 0, 200 }, PG_PID_PROFILE, offsetof(pidProfile_t, pid[PID_POS].D) },
    { "gps_posr_p",                 VAR_UINT8  | PROFILE_VALUE, .config.minmax = { 0, 200 }, PG_PID_PROFILE, offsetof(pidProfile_t, pid[PID_POSR].P) },
    { "gps_posr_i",                 VAR_UINT8  | PROFILE_VALUE, .config.minmax = { 0, 200 }, PG_PID_PROFILE, offsetof(pidProfile_t, pid[PID_POSR].I) },
    { "gps_posr_d",                 VAR_UINT8  | PROFILE_VALUE, .config.minmax = { 0, 200 }, PG_PID_PROFILE, offsetof(pidProfile_t, pid[PID_POSR].D) },
    { "gps_nav_p",                  VAR_UINT8  | PROFILE_VALUE, .config.minmax = { 0, 200 }, PG_PID_PROFILE, offsetof(pidProfile_t, pid[PID_NAVR].P) },
    { "gps_nav_i",                  VAR_UINT8  | PROFILE_VALUE, .config.minmax = { 0, 200 }, PG_PID_PROFILE, offsetof(pidProfile_t, pid[PID_NAVR].I) },
    { "gps_nav_d",                  VAR_UINT8  | PROFILE_VALUE, .config.minmax = { 0, 200 }, PG_PID_PROFILE, offsetof(pidProfile_t, pid[PID_NAVR].D) },
#endif

// PG_TELEMETRY_CONFIG
#ifdef TELEMETRY
    { "tlm_switch",                 VAR_UINT8  | MASTER_VALUE | MODE_LOOKUP, .config.lookup = { TABLE_OFF_ON }, PG_TELEMETRY_CONFIG, offsetof(telemetryConfig_t, telemetry_switch) },
    { "tlm_inverted",               VAR_UINT8  | MASTER_VALUE | MODE_LOOKUP, .config.lookup = { TABLE_OFF_ON }, PG_TELEMETRY_CONFIG, offsetof(telemetryConfig_t, telemetry_inverted) },
    { "tlm_halfduplex",             VAR_UINT8  | MASTER_VALUE | MODE_LOOKUP, .config.lookup = { TABLE_OFF_ON }, PG_TELEMETRY_CONFIG, offsetof(telemetryConfig_t, halfDuplex) },
    { "frsky_default_lat",          VAR_INT16  | MASTER_VALUE, .config.minmax = { -9000, 9000 }, PG_TELEMETRY_CONFIG, offsetof(telemetryConfig_t, gpsNoFixLatitude) },
    { "frsky_default_long",         VAR_INT16  | MASTER_VALUE, .config.minmax = { -18000, 18000 }, PG_TELEMETRY_CONFIG, offsetof(telemetryConfig_t, gpsNoFixLongitude) },
    { "frsky_gps_format",           VAR_UINT8  | MASTER_VALUE, .config.minmax = { 0, FRSKY_FORMAT_NMEA }, PG_TELEMETRY_CONFIG, offsetof(telemetryConfig_t, frsky_coordinate_format) },
    { "frsky_unit",                 VAR_UINT8  | MASTER_VALUE | MODE_LOOKUP, .config.lookup = { TABLE_UNIT }, PG_TELEMETRY_CONFIG, offsetof(telemetryConfig_t, frsky_unit) },
    { "frsky_vfas_precision",       VAR_UINT8  | MASTER_VALUE, .config.minmax = { FRSKY_VFAS_PRECISION_LOW,  FRSKY_VFAS_PRECISION_HIGH }, PG_TELEMETRY_CONFIG, offsetof(telemetryConfig_t, frsky_vfas_precision) },
    { "hott_alarm_int",             VAR_UINT8  | MASTER_VALUE, .config.minmax = { 0, 120 }, PG_TELEMETRY_CONFIG, offsetof(telemetryConfig_t, hottAlarmSoundInterval) },
    { "pid_in_tlm",                 VAR_UINT8  | MASTER_VALUE | MODE_LOOKUP, .config.lookup = {TABLE_OFF_ON }, PG_TELEMETRY_CONFIG, offsetof(telemetryConfig_t, pidValuesAsTelemetry) },
#if defined(TELEMETRY_IBUS)
    { "report_cell_voltage",        VAR_UINT8  | MASTER_VALUE | MODE_LOOKUP, .config.lookup = { TABLE_OFF_ON }, PG_TELEMETRY_CONFIG, offsetof(telemetryConfig_t, report_cell_voltage) },
#endif
#endif

// PG_LED_STRIP_CONFIG
#ifdef LED_STRIP
    { "ledstrip_visual_beeper",     VAR_UINT8  | MASTER_VALUE | MODE_LOOKUP, .config.lookup = { TABLE_OFF_ON }, PG_LED_STRIP_CONFIG, offsetof(ledStripConfig_t, ledstrip_visual_beeper) },
#endif

// PG_SDCARD_CONFIG
#ifdef USE_SDCARD
    { "sdcard_dma",                 VAR_UINT8  | MASTER_VALUE | MODE_LOOKUP, .config.lookup = { TABLE_OFF_ON }, PG_SDCARD_CONFIG, offsetof(sdcardConfig_t, useDma) },
#endif

// PG_OSD_CONFIG
#ifdef OSD
    { "osd_units",                  VAR_UINT8  | MASTER_VALUE | MODE_LOOKUP, .config.lookup = { TABLE_UNIT }, PG_OSD_CONFIG, offsetof(osdConfig_t, units) },

    { "osd_rssi_alarm",             VAR_UINT8  | MASTER_VALUE, .config.minmax = { 0, 100 }, PG_OSD_CONFIG, offsetof(osdConfig_t, rssi_alarm) },
    { "osd_cap_alarm",              VAR_UINT16 | MASTER_VALUE, .config.minmax = { 0, 20000 }, PG_OSD_CONFIG, offsetof(osdConfig_t, cap_alarm) },
    { "osd_alt_alarm",              VAR_UINT16 | MASTER_VALUE, .config.minmax = { 0, 10000 }, PG_OSD_CONFIG, offsetof(osdConfig_t, alt_alarm) },

    { "osd_tim1",                   VAR_UINT16 | MASTER_VALUE, .config.minmax = { 0, (uint16_t)0xFFFF }, PG_OSD_CONFIG, offsetof(osdConfig_t, timers[OSD_TIMER_1]) },
    { "osd_tim2",                   VAR_UINT16 | MASTER_VALUE, .config.minmax = { 0, (uint16_t)0xFFFF }, PG_OSD_CONFIG, offsetof(osdConfig_t, timers[OSD_TIMER_2]) },

    { "osd_vbat_pos",               VAR_UINT16  | MASTER_VALUE, .config.minmax = { 0, OSD_POSCFG_MAX }, PG_OSD_CONFIG, offsetof(osdConfig_t, item_pos[OSD_MAIN_BATT_VOLTAGE]) },
    { "osd_rssi_pos",               VAR_UINT16  | MASTER_VALUE, .config.minmax = { 0, OSD_POSCFG_MAX }, PG_OSD_CONFIG, offsetof(osdConfig_t, item_pos[OSD_RSSI_VALUE]) },
    { "osd_tim_1_pos",              VAR_UINT16  | MASTER_VALUE, .config.minmax = { 0, OSD_POSCFG_MAX }, PG_OSD_CONFIG, offsetof(osdConfig_t, item_pos[OSD_ITEM_TIMER_1]) },
    { "osd_tim_2_pos",              VAR_UINT16  | MASTER_VALUE, .config.minmax = { 0, OSD_POSCFG_MAX }, PG_OSD_CONFIG, offsetof(osdConfig_t, item_pos[OSD_ITEM_TIMER_2]) },
    { "osd_flymode_pos",            VAR_UINT16  | MASTER_VALUE, .config.minmax = { 0, OSD_POSCFG_MAX }, PG_OSD_CONFIG, offsetof(osdConfig_t, item_pos[OSD_FLYMODE]) },
    { "osd_throttle_pos",           VAR_UINT16  | MASTER_VALUE, .config.minmax = { 0, OSD_POSCFG_MAX }, PG_OSD_CONFIG, offsetof(osdConfig_t, item_pos[OSD_THROTTLE_POS]) },
    { "osd_vtx_channel_pos",        VAR_UINT16  | MASTER_VALUE, .config.minmax = { 0, OSD_POSCFG_MAX }, PG_OSD_CONFIG, offsetof(osdConfig_t, item_pos[OSD_VTX_CHANNEL]) },
    { "osd_crosshairs",             VAR_UINT16  | MASTER_VALUE, .config.minmax = { 0, OSD_POSCFG_MAX }, PG_OSD_CONFIG, offsetof(osdConfig_t, item_pos[OSD_CROSSHAIRS]) },
    { "osd_horizon_pos",            VAR_UINT16  | MASTER_VALUE, .config.minmax = { 0, OSD_POSCFG_MAX }, PG_OSD_CONFIG, offsetof(osdConfig_t, item_pos[OSD_ARTIFICIAL_HORIZON]) },
    { "osd_current_pos",            VAR_UINT16  | MASTER_VALUE, .config.minmax = { 0, OSD_POSCFG_MAX }, PG_OSD_CONFIG, offsetof(osdConfig_t, item_pos[OSD_CURRENT_DRAW]) },
    { "osd_mah_drawn_pos",          VAR_UINT16  | MASTER_VALUE, .config.minmax = { 0, OSD_POSCFG_MAX }, PG_OSD_CONFIG, offsetof(osdConfig_t, item_pos[OSD_MAH_DRAWN]) },
    { "osd_craft_name_pos",         VAR_UINT16  | MASTER_VALUE, .config.minmax = { 0, OSD_POSCFG_MAX }, PG_OSD_CONFIG, offsetof(osdConfig_t, item_pos[OSD_CRAFT_NAME]) },
    { "osd_gps_speed_pos",          VAR_UINT16  | MASTER_VALUE, .config.minmax = { 0, OSD_POSCFG_MAX }, PG_OSD_CONFIG, offsetof(osdConfig_t, item_pos[OSD_GPS_SPEED]) },
    { "osd_gps_lon_pos",            VAR_UINT16  | MASTER_VALUE, .config.minmax = { 0, OSD_POSCFG_MAX }, PG_OSD_CONFIG, offsetof(osdConfig_t, item_pos[OSD_GPS_LON]) },
    { "osd_gps_lat_pos",            VAR_UINT16  | MASTER_VALUE, .config.minmax = { 0, OSD_POSCFG_MAX }, PG_OSD_CONFIG, offsetof(osdConfig_t, item_pos[OSD_GPS_LAT]) },
    { "osd_gps_sats_pos",           VAR_UINT16  | MASTER_VALUE, .config.minmax = { 0, OSD_POSCFG_MAX }, PG_OSD_CONFIG, offsetof(osdConfig_t, item_pos[OSD_GPS_SATS]) },
    { "osd_home_dir_pos",           VAR_UINT16  | MASTER_VALUE, .config.minmax = { 0, OSD_POSCFG_MAX }, PG_OSD_CONFIG, offsetof(osdConfig_t, item_pos[OSD_HOME_DIR]) },
    { "osd_home_dist_pos",          VAR_UINT16  | MASTER_VALUE, .config.minmax = { 0, OSD_POSCFG_MAX }, PG_OSD_CONFIG, offsetof(osdConfig_t, item_pos[OSD_HOME_DIST]) },
    { "osd_compass_bar_pos",        VAR_UINT16  | MASTER_VALUE, .config.minmax = { 0, OSD_POSCFG_MAX }, PG_OSD_CONFIG, offsetof(osdConfig_t, item_pos[OSD_COMPASS_BAR]) },
    { "osd_altitude_pos",           VAR_UINT16  | MASTER_VALUE, .config.minmax = { 0, OSD_POSCFG_MAX }, PG_OSD_CONFIG, offsetof(osdConfig_t, item_pos[OSD_ALTITUDE]) },
    { "osd_pid_roll_pos",           VAR_UINT16  | MASTER_VALUE, .config.minmax = { 0, OSD_POSCFG_MAX }, PG_OSD_CONFIG, offsetof(osdConfig_t, item_pos[OSD_ROLL_PIDS]) },
    { "osd_pid_pitch_pos",          VAR_UINT16  | MASTER_VALUE, .config.minmax = { 0, OSD_POSCFG_MAX }, PG_OSD_CONFIG, offsetof(osdConfig_t, item_pos[OSD_PITCH_PIDS]) },
    { "osd_pid_yaw_pos",            VAR_UINT16  | MASTER_VALUE, .config.minmax = { 0, OSD_POSCFG_MAX }, PG_OSD_CONFIG, offsetof(osdConfig_t, item_pos[OSD_YAW_PIDS]) },
    { "osd_debug_pos",              VAR_UINT16  | MASTER_VALUE, .config.minmax = { 0, OSD_POSCFG_MAX }, PG_OSD_CONFIG, offsetof(osdConfig_t, item_pos[OSD_DEBUG]) },
    { "osd_power_pos",              VAR_UINT16  | MASTER_VALUE, .config.minmax = { 0, OSD_POSCFG_MAX }, PG_OSD_CONFIG, offsetof(osdConfig_t, item_pos[OSD_POWER]) },
    { "osd_pidrate_profile_pos",    VAR_UINT16  | MASTER_VALUE, .config.minmax = { 0, OSD_POSCFG_MAX }, PG_OSD_CONFIG, offsetof(osdConfig_t, item_pos[OSD_PIDRATE_PROFILE]) },
    { "osd_warnings_pos",           VAR_UINT16  | MASTER_VALUE, .config.minmax = { 0, OSD_POSCFG_MAX }, PG_OSD_CONFIG, offsetof(osdConfig_t, item_pos[OSD_WARNINGS]) },
    { "osd_avg_cell_voltage_pos",   VAR_UINT16  | MASTER_VALUE, .config.minmax = { 0, OSD_POSCFG_MAX }, PG_OSD_CONFIG, offsetof(osdConfig_t, item_pos[OSD_AVG_CELL_VOLTAGE]) },
    { "osd_pit_ang_pos",            VAR_UINT16  | MASTER_VALUE, .config.minmax = { 0, OSD_POSCFG_MAX }, PG_OSD_CONFIG, offsetof(osdConfig_t, item_pos[OSD_PITCH_ANGLE]) },
    { "osd_rol_ang_pos",            VAR_UINT16  | MASTER_VALUE, .config.minmax = { 0, OSD_POSCFG_MAX }, PG_OSD_CONFIG, offsetof(osdConfig_t, item_pos[OSD_ROLL_ANGLE]) },
    { "osd_battery_usage_pos",      VAR_UINT16  | MASTER_VALUE, .config.minmax = { 0, OSD_POSCFG_MAX }, PG_OSD_CONFIG, offsetof(osdConfig_t, item_pos[OSD_MAIN_BATT_USAGE]) },
    { "osd_disarmed_pos",           VAR_UINT16  | MASTER_VALUE, .config.minmax = { 0, OSD_POSCFG_MAX }, PG_OSD_CONFIG, offsetof(osdConfig_t, item_pos[OSD_DISARMED]) },
    { "osd_nheading_pos",           VAR_UINT16  | MASTER_VALUE, .config.minmax = { 0, OSD_POSCFG_MAX }, PG_OSD_CONFIG, offsetof(osdConfig_t, item_pos[OSD_NUMERICAL_HEADING]) },
    { "osd_nvario_pos",             VAR_UINT16  | MASTER_VALUE, .config.minmax = { 0, OSD_POSCFG_MAX }, PG_OSD_CONFIG, offsetof(osdConfig_t, item_pos[OSD_NUMERICAL_VARIO]) },
    { "osd_esc_tmp_pos",            VAR_UINT16  | MASTER_VALUE, .config.minmax = { 0, OSD_POSCFG_MAX }, PG_OSD_CONFIG, offsetof(osdConfig_t, item_pos[OSD_ESC_TMP]) },
    { "osd_esc_rpm_pos",            VAR_UINT16  | MASTER_VALUE, .config.minmax = { 0, OSD_POSCFG_MAX }, PG_OSD_CONFIG, offsetof(osdConfig_t, item_pos[OSD_ESC_RPM]) },

    { "osd_stat_max_spd",           VAR_UINT8   | MASTER_VALUE | MODE_LOOKUP, .config.lookup = { TABLE_OFF_ON }, PG_OSD_CONFIG, offsetof(osdConfig_t, enabled_stats[OSD_STAT_MAX_SPEED])},
    { "osd_stat_max_dist",          VAR_UINT8   | MASTER_VALUE | MODE_LOOKUP, .config.lookup = { TABLE_OFF_ON }, PG_OSD_CONFIG, offsetof(osdConfig_t, enabled_stats[OSD_STAT_MAX_DISTANCE])},
    { "osd_stat_min_batt",          VAR_UINT8   | MASTER_VALUE | MODE_LOOKUP, .config.lookup = { TABLE_OFF_ON }, PG_OSD_CONFIG, offsetof(osdConfig_t, enabled_stats[OSD_STAT_MIN_BATTERY])},
    { "osd_stat_min_rssi",          VAR_UINT8   | MASTER_VALUE | MODE_LOOKUP, .config.lookup = { TABLE_OFF_ON }, PG_OSD_CONFIG, offsetof(osdConfig_t, enabled_stats[OSD_STAT_MIN_RSSI])},
    { "osd_stat_max_curr",          VAR_UINT8   | MASTER_VALUE | MODE_LOOKUP, .config.lookup = { TABLE_OFF_ON }, PG_OSD_CONFIG, offsetof(osdConfig_t, enabled_stats[OSD_STAT_MAX_CURRENT])},
    { "osd_stat_used_mah",          VAR_UINT8   | MASTER_VALUE | MODE_LOOKUP, .config.lookup = { TABLE_OFF_ON }, PG_OSD_CONFIG, offsetof(osdConfig_t, enabled_stats[OSD_STAT_USED_MAH])},
    { "osd_stat_max_alt",           VAR_UINT8   | MASTER_VALUE | MODE_LOOKUP, .config.lookup = { TABLE_OFF_ON }, PG_OSD_CONFIG, offsetof(osdConfig_t, enabled_stats[OSD_STAT_MAX_ALTITUDE])},
    { "osd_stat_bbox",              VAR_UINT8   | MASTER_VALUE | MODE_LOOKUP, .config.lookup = { TABLE_OFF_ON }, PG_OSD_CONFIG, offsetof(osdConfig_t, enabled_stats[OSD_STAT_BLACKBOX])},
    { "osd_stat_endbatt",           VAR_UINT8   | MASTER_VALUE | MODE_LOOKUP, .config.lookup = { TABLE_OFF_ON }, PG_OSD_CONFIG, offsetof(osdConfig_t, enabled_stats[OSD_STAT_END_BATTERY])},
    { "osd_stat_bb_no",             VAR_UINT8   | MASTER_VALUE | MODE_LOOKUP, .config.lookup = { TABLE_OFF_ON }, PG_OSD_CONFIG, offsetof(osdConfig_t, enabled_stats[OSD_STAT_BLACKBOX_NUMBER])},
    { "osd_stat_tim_1",             VAR_UINT8   | MASTER_VALUE | MODE_LOOKUP, .config.lookup = { TABLE_OFF_ON }, PG_OSD_CONFIG, offsetof(osdConfig_t, enabled_stats[OSD_STAT_TIMER_1])},
    { "osd_stat_tim_2",             VAR_UINT8   | MASTER_VALUE | MODE_LOOKUP, .config.lookup = { TABLE_OFF_ON }, PG_OSD_CONFIG, offsetof(osdConfig_t, enabled_stats[OSD_STAT_TIMER_2])},
#endif

// PG_SYSTEM_CONFIG
#ifndef SKIP_TASK_STATISTICS
    { "task_statistics",            VAR_INT8   | MASTER_VALUE | MODE_LOOKUP, .config.lookup = { TABLE_OFF_ON }, PG_SYSTEM_CONFIG, offsetof(systemConfig_t, task_statistics) },
#endif
    { "debug_mode",                 VAR_UINT8  | MASTER_VALUE | MODE_LOOKUP, .config.lookup = { TABLE_DEBUG }, PG_SYSTEM_CONFIG, offsetof(systemConfig_t, debug_mode) },
#if defined(STM32F4) && !defined(DISABLE_OVERCLOCK)
    { "cpu_overclock",              VAR_UINT8  | MASTER_VALUE | MODE_LOOKUP, .config.lookup = { TABLE_OFF_ON }, PG_SYSTEM_CONFIG, offsetof(systemConfig_t, cpu_overclock) },
#endif

// PG_VTX_CONFIG
#ifdef VTX_RTC6705
    { "vtx_band",                   VAR_UINT8  | MASTER_VALUE, .config.minmax = { 1, 5 }, PG_VTX_RTC6705_CONFIG, offsetof(vtxRTC6705Config_t, band) },
    { "vtx_channel",                VAR_UINT8  | MASTER_VALUE, .config.minmax = { 1, 8 }, PG_VTX_RTC6705_CONFIG, offsetof(vtxRTC6705Config_t, channel) },
    { "vtx_power",                  VAR_UINT8  | MASTER_VALUE, .config.minmax = { 0, RTC6705_POWER_COUNT - 1 }, PG_VTX_RTC6705_CONFIG, offsetof(vtxRTC6705Config_t, power) },
#endif

// PG_VCD_CONFIG
#ifdef USE_MAX7456
    { "vcd_video_system",           VAR_UINT8   | MASTER_VALUE, .config.minmax = { 0, 2 }, PG_VCD_CONFIG, offsetof(vcdProfile_t, video_system) },
    { "vcd_h_offset",               VAR_INT8    | MASTER_VALUE, .config.minmax = { -32, 31 }, PG_VCD_CONFIG, offsetof(vcdProfile_t, h_offset) },
    { "vcd_v_offset",               VAR_INT8    | MASTER_VALUE, .config.minmax = { -15, 16 }, PG_VCD_CONFIG, offsetof(vcdProfile_t, v_offset) },
#endif

// PG_DISPLAY_PORT_MSP_CONFIG
#ifdef USE_MSP_DISPLAYPORT
    { "displayport_msp_col_adjust", VAR_INT8    | MASTER_VALUE, .config.minmax = { -6, 0 }, PG_DISPLAY_PORT_MSP_CONFIG, offsetof(displayPortProfile_t, colAdjust) },
    { "displayport_msp_row_adjust", VAR_INT8    | MASTER_VALUE, .config.minmax = { -3, 0 }, PG_DISPLAY_PORT_MSP_CONFIG, offsetof(displayPortProfile_t, rowAdjust) },
#endif

// PG_DISPLAY_PORT_MSP_CONFIG
#ifdef USE_MAX7456
    { "displayport_max7456_col_adjust", VAR_INT8| MASTER_VALUE, .config.minmax = { -6, 0 }, PG_DISPLAY_PORT_MAX7456_CONFIG, offsetof(displayPortProfile_t, colAdjust) },
    { "displayport_max7456_row_adjust", VAR_INT8| MASTER_VALUE, .config.minmax = { -3, 0 }, PG_DISPLAY_PORT_MAX7456_CONFIG, offsetof(displayPortProfile_t, rowAdjust) },
    { "displayport_max7456_inv",        VAR_UINT8| MASTER_VALUE | MODE_LOOKUP, .config.lookup = { TABLE_OFF_ON }, PG_DISPLAY_PORT_MAX7456_CONFIG, offsetof(displayPortProfile_t, invert) },
    { "displayport_max7456_blk",        VAR_UINT8| MASTER_VALUE, .config.minmax = { 0, 3 }, PG_DISPLAY_PORT_MAX7456_CONFIG, offsetof(displayPortProfile_t, blackBrightness) },
    { "displayport_max7456_wht",        VAR_UINT8| MASTER_VALUE, .config.minmax = { 0, 3 }, PG_DISPLAY_PORT_MAX7456_CONFIG, offsetof(displayPortProfile_t, whiteBrightness) },
#endif

#ifdef USE_ESC_SENSOR
    { "esc_sensor_halfduplex",          VAR_UINT8  | MASTER_VALUE | MODE_LOOKUP, .config.lookup = { TABLE_OFF_ON }, PG_ESC_SENSOR_CONFIG, offsetof(escSensorConfig_t, halfDuplex) },
#endif
    { "led_inversion",                  VAR_UINT8  | MASTER_VALUE, .config.minmax = { 0, ((1 << STATUS_LED_NUMBER) - 1) }, PG_STATUS_LED_CONFIG, offsetof(statusLedConfig_t, inversion) },
#ifdef USE_DASHBOARD
    { "dashboard_i2c_bus",           VAR_UINT8  | MASTER_VALUE, .config.minmax = { 0, I2CDEV_COUNT }, PG_DASHBOARD_CONFIG, offsetof(dashboardConfig_t, device) },
    { "dashboard_i2c_addr",          VAR_UINT8  | MASTER_VALUE, .config.minmax = { I2C_ADDR7_MIN, I2C_ADDR7_MAX }, PG_DASHBOARD_CONFIG, offsetof(dashboardConfig_t, address) },
#endif

// PG_CAMERA_CONTROL_CONFIG
#ifdef USE_CAMERA_CONTROL
    { "camera_control_mode", VAR_UINT8 | MASTER_VALUE | MODE_LOOKUP, .config.lookup = { TABLE_CAMERA_CONTROL_MODE }, PG_CAMERA_CONTROL_CONFIG, offsetof(cameraControlConfig_t, mode) },
    { "camera_control_ref_voltage", VAR_UINT16 | MASTER_VALUE, .config.minmax = { 200, 400 }, PG_CAMERA_CONTROL_CONFIG, offsetof(cameraControlConfig_t, refVoltage) },
    { "camera_control_key_delay", VAR_UINT16 | MASTER_VALUE, .config.minmax = { 100, 500 }, PG_CAMERA_CONTROL_CONFIG, offsetof(cameraControlConfig_t, keyDelayMs) },
#endif
};

const uint16_t valueTableEntryCount = ARRAYLEN(valueTable);

void settingsBuildCheck() {
    BUILD_BUG_ON(LOOKUP_TABLE_COUNT != ARRAYLEN(lookupTables));
}<|MERGE_RESOLUTION|>--- conflicted
+++ resolved
@@ -285,13 +285,10 @@
 #ifdef OSD
     { lookupTableOsdType, sizeof(lookupTableOsdType) / sizeof(char *) },
 #endif
-<<<<<<< HEAD
-    { lookupTableBusType, sizeof(lookupTableBusType) / sizeof(char *) },
-=======
 #ifdef USE_CAMERA_CONTROL
     { lookupTableCameraControlMode, sizeof(lookupTableCameraControlMode) / sizeof(char *) },
 #endif
->>>>>>> dcc600a7
+    { lookupTableBusType, sizeof(lookupTableBusType) / sizeof(char *) },
 };
 
 const clivalue_t valueTable[] = {
