--- conflicted
+++ resolved
@@ -298,10 +298,6 @@
 #endif
 } gpsData_t;
 
-<<<<<<< HEAD
-#define GPS_PACKET_LOG_ENTRY_COUNT 21 // To make this useful we should log as many packets as we can fit characters a single line of a OLED display.
-extern char gpsPacketLog[GPS_PACKET_LOG_ENTRY_COUNT];
-
 extern gpsLocation_t GPS_home_llh;
 extern uint16_t GPS_distanceToHome;        // distance to home point in meters
 extern uint32_t GPS_distanceToHomeCm;      // distance to home point in cm
@@ -309,16 +305,6 @@
 extern uint32_t GPS_distanceFlownInCm;     // distance flown since armed in centimeters
 extern int16_t GPS_angle[ANGLE_INDEX_COUNT];                // it's the angles that must be applied for GPS correction
 extern float GPS_scaleLonDown;  // this is used to offset the shrinking longitude as we go towards the poles
-extern int16_t nav_takeoff_bearing;
-=======
-extern int32_t GPS_home[2];
-extern uint16_t GPS_distanceToHome;             // distance to home point in meters
-extern uint32_t GPS_distanceToHomeCm;           // distance to home point in cm
-extern int16_t GPS_directionToHome;             // direction to home or hol point in degrees
-extern uint32_t GPS_distanceFlownInCm;          // distance flown since armed in centimeters
-extern int16_t GPS_angle[ANGLE_INDEX_COUNT];    // it's the angles that must be applied for GPS correction
-extern float GPS_scaleLonDown;                  // this is used to offset the shrinking longitude as we go towards the poles
->>>>>>> 6dcc2689
 
 typedef enum {
     GPS_DIRECT_TICK = 1 << 0,
@@ -407,11 +393,7 @@
 void onGpsNewData(void);
 void GPS_reset_home_position(void);
 void GPS_calc_longitude_scaling(int32_t lat);
-<<<<<<< HEAD
 void GPS_distance_cm_bearing(gpsLocation_t *from, gpsLocation_t *to, bool dist3d, uint32_t *dist, int32_t *bearing);
-=======
-void GPS_distance_cm_bearing(const int32_t *currentLat1, const int32_t *currentLon1, const int32_t *destinationLat2, const int32_t *destinationLon2, uint32_t *dist, int32_t *bearing);
->>>>>>> 6dcc2689
 void gpsSetFixState(bool state);
 float getGpsDataIntervalSeconds(void);      // sends GPS Nav Data interval to GPS Rescue
 baudRate_e getGpsPortActualBaudRateIndex(void);