/*
 * This file is part of Cleanflight.
 *
 * Cleanflight is free software: you can redistribute it and/or modify
 * it under the terms of the GNU General Public License as published by
 * the Free Software Foundation, either version 3 of the License, or
 * (at your option) any later version.
 *
 * Cleanflight is distributed in the hope that it will be useful,
 * but WITHOUT ANY WARRANTY; without even the implied warranty of
 * MERCHANTABILITY or FITNESS FOR A PARTICULAR PURPOSE.  See the
 * GNU General Public License for more details.
 *
 * You should have received a copy of the GNU General Public License
 * along with Cleanflight.  If not, see <http://www.gnu.org/licenses/>.
 */

#include <stdbool.h>
#include <stdint.h>
#include <string.h>

#include "platform.h"

#include "build/build_config.h"

#include "blackbox/blackbox_io.h"

#include "common/color.h"
#include "common/axis.h"
#include "common/maths.h"
#include "common/filter.h"

#include "drivers/system.h"
#include "drivers/rx_spi.h"
#include "drivers/pwm_output.h"
#include "drivers/serial.h"

#include "sensors/sensors.h"
#include "sensors/gyro.h"
#include "sensors/compass.h"
#include "sensors/acceleration.h"
#include "sensors/barometer.h"
#include "sensors/battery.h"
#include "sensors/boardalignment.h"
#include "sensors/pitotmeter.h"

#include "io/beeper.h"
#include "io/serial.h"
#include "io/gimbal.h"
#include "io/motors.h"
#include "io/servos.h"
#include "fc/rc_controls.h"
#include "fc/rc_curves.h"
#include "io/ledstrip.h"
#include "io/gps.h"
#include "io/osd.h"

#include "rx/rx.h"
#include "rx/rx_spi.h"

#include "telemetry/telemetry.h"

#include "flight/mixer.h"
#include "flight/servos.h"
#include "flight/pid.h"
#include "flight/imu.h"
#include "flight/failsafe.h"
#include "flight/navigation_rewrite.h"

#include "fc/runtime_config.h"

#include "config/config.h"
#include "config/config_eeprom.h"
#include "config/config_profile.h"
#include "config/config_master.h"
#include "config/feature.h"

#ifndef DEFAULT_RX_FEATURE
#define DEFAULT_RX_FEATURE FEATURE_RX_PARALLEL_PWM
#endif
#ifndef RX_SPI_DEFAULT_PROTOCOL
#define RX_SPI_DEFAULT_PROTOCOL 0
#endif

#define BRUSHED_MOTORS_PWM_RATE 16000
#define BRUSHLESS_MOTORS_PWM_RATE 400


master_t masterConfig;                 // master config struct with data independent from profiles
profile_t *currentProfile;

static uint8_t currentControlRateProfileIndex = 0;
controlRateConfig_t *currentControlRateProfile;


static void resetAccelerometerTrims(flightDynamicsTrims_t * accZero, flightDynamicsTrims_t * accGain)
{
    accZero->values.pitch = 0;
    accZero->values.roll = 0;
    accZero->values.yaw = 0;

    accGain->values.pitch = 4096;
    accGain->values.roll = 4096;
    accGain->values.yaw = 4096;
}

void resetPidProfile(pidProfile_t *pidProfile)
{
    pidProfile->P8[ROLL] = 40;
    pidProfile->I8[ROLL] = 30;
    pidProfile->D8[ROLL] = 23;
    pidProfile->P8[PITCH] = 40;
    pidProfile->I8[PITCH] = 30;
    pidProfile->D8[PITCH] = 23;
    pidProfile->P8[YAW] = 85;
    pidProfile->I8[YAW] = 45;
    pidProfile->D8[YAW] = 0;        // not used
    pidProfile->P8[PIDALT] = 50;    // NAV_POS_Z_P * 100
    pidProfile->I8[PIDALT] = 0;     // not used
    pidProfile->D8[PIDALT] = 0;     // not used
    pidProfile->P8[PIDPOS] = 65;    // NAV_POS_XY_P * 100
    pidProfile->I8[PIDPOS] = 120;   // posDecelerationTime * 100
    pidProfile->D8[PIDPOS] = 10;    // posResponseExpo * 100
    pidProfile->P8[PIDPOSR] = 180;  // NAV_VEL_XY_P * 100
    pidProfile->I8[PIDPOSR] = 15;   // NAV_VEL_XY_I * 100
    pidProfile->D8[PIDPOSR] = 100;  // NAV_VEL_XY_D * 100
    pidProfile->P8[PIDNAVR] = 10;   // FW_NAV_P * 100
    pidProfile->I8[PIDNAVR] = 5;    // FW_NAV_I * 100
    pidProfile->D8[PIDNAVR] = 8;    // FW_NAV_D * 100
    pidProfile->P8[PIDLEVEL] = 20;  // Self-level strength
    pidProfile->I8[PIDLEVEL] = 15;  // Self-leveing low-pass frequency (0 - disabled)
    pidProfile->D8[PIDLEVEL] = 75;  // 75% horizon strength
    pidProfile->P8[PIDMAG] = 60;
    pidProfile->P8[PIDVEL] = 100;   // NAV_VEL_Z_P * 100
    pidProfile->I8[PIDVEL] = 50;    // NAV_VEL_Z_I * 100
    pidProfile->D8[PIDVEL] = 10;    // NAV_VEL_Z_D * 100

    pidProfile->acc_soft_lpf_hz = 15;
    pidProfile->gyro_soft_lpf_hz = 60;
    pidProfile->dterm_lpf_hz = 40;
    pidProfile->yaw_lpf_hz = 30;

    pidProfile->rollPitchItermIgnoreRate = 200;     // dps
    pidProfile->yawItermIgnoreRate = 50;            // dps

    pidProfile->axisAccelerationLimitYaw = 10000;       // dps/s
    pidProfile->axisAccelerationLimitRollPitch = 0;     // dps/s

    pidProfile->yaw_p_limit = YAW_P_LIMIT_DEFAULT;
    pidProfile->mag_hold_rate_limit = MAG_HOLD_RATE_LIMIT_DEFAULT;

    pidProfile->max_angle_inclination[FD_ROLL] = 300;    // 30 degrees
    pidProfile->max_angle_inclination[FD_PITCH] = 300;    // 30 degrees
#ifdef USE_SERVOS
    pidProfile->fixedWingItermThrowLimit = FW_ITERM_THROW_LIMIT_DEFAULT;
#endif

}

#ifdef NAV
void resetNavConfig(navConfig_t * navConfig)
{
    // Navigation flags
    navConfig->general.flags.use_thr_mid_for_althold = 0;
    navConfig->general.flags.extra_arming_safety = 1;
    navConfig->general.flags.user_control_mode = NAV_GPS_ATTI;
    navConfig->general.flags.rth_alt_control_mode = NAV_RTH_AT_LEAST_ALT;
    navConfig->general.flags.rth_climb_first = 1;                         // Climb first, turn after reaching safe altitude
    navConfig->general.flags.rth_tail_first = 0;
    navConfig->general.flags.disarm_on_landing = 0;

    // Inertial position estimator parameters
#if defined(NAV_AUTO_MAG_DECLINATION)
    navConfig->estimation.automatic_mag_declination = 1;
#endif
    navConfig->estimation.gps_min_sats = 6;
    navConfig->estimation.gps_delay_ms = 200;
    navConfig->estimation.accz_unarmed_cal = 1;
    navConfig->estimation.use_gps_velned = 1;         // "Disabled" is mandatory with gps_dyn_model = Pedestrian

    navConfig->estimation.w_z_baro_p = 0.35f;

    navConfig->estimation.w_z_gps_p = 0.2f;
    navConfig->estimation.w_z_gps_v = 0.5f;

    navConfig->estimation.w_xy_gps_p = 1.0f;
    navConfig->estimation.w_xy_gps_v = 2.0f;

    navConfig->estimation.w_z_res_v = 0.5f;
    navConfig->estimation.w_xy_res_v = 0.5f;

    navConfig->estimation.w_acc_bias = 0.01f;

    navConfig->estimation.max_eph_epv = 1000.0f;
    navConfig->estimation.baro_epv = 100.0f;

    // General navigation parameters
    navConfig->general.pos_failure_timeout = 5;     // 5 sec
    navConfig->general.waypoint_radius = 100;       // 2m diameter
    navConfig->general.max_speed = 300;             // 3 m/s = 10.8 km/h
    navConfig->general.max_climb_rate = 500;        // 5 m/s
    navConfig->general.max_manual_speed = 500;
    navConfig->general.max_manual_climb_rate = 200;
    navConfig->general.land_descent_rate = 200;     // 2 m/s
    navConfig->general.land_slowdown_minalt = 500;  // 5 meters of altitude
    navConfig->general.land_slowdown_maxalt = 2000; // 20 meters of altitude
    navConfig->general.emerg_descent_rate = 500;    // 5 m/s
    navConfig->general.min_rth_distance = 500;      // If closer than 5m - land immediately
    navConfig->general.rth_altitude = 1000;         // 10m

    // MC-specific
    navConfig->mc.max_bank_angle = 30;      // 30 deg
    navConfig->mc.hover_throttle = 1500;
    navConfig->mc.auto_disarm_delay = 2000;

    // Fixed wing
    navConfig->fw.max_bank_angle = 20;      // 30 deg
    navConfig->fw.max_climb_angle = 20;
    navConfig->fw.max_dive_angle = 15;
    navConfig->fw.cruise_throttle = 1400;
    navConfig->fw.max_throttle = 1700;
    navConfig->fw.min_throttle = 1200;
    navConfig->fw.pitch_to_throttle = 10;   // pwm units per degree of pitch (10pwm units ~ 1% throttle)
    navConfig->fw.roll_to_pitch = 75;       // percent of coupling
    navConfig->fw.loiter_radius = 5000;     // 50m

    // Fixed wing launch
    navConfig->fw.launch_velocity_thresh = 300;         // 3 m/s
    navConfig->fw.launch_accel_thresh = 1.9f * 981;     // cm/s/s (1.9*G)
    navConfig->fw.launch_time_thresh = 40;              // 40ms
    navConfig->fw.launch_throttle = 1700;
    navConfig->fw.launch_motor_timer = 500;             // ms
    navConfig->fw.launch_timeout = 5000;                // ms, timeout for launch procedure
    navConfig->fw.launch_climb_angle = 10;              // 10 deg
}

void validateNavConfig(navConfig_t * navConfig)
{
    // Make sure minAlt is not more than maxAlt, maxAlt cannot be set lower than 500.
    navConfig->general.land_slowdown_minalt = MIN(navConfig->general.land_slowdown_minalt, navConfig->general.land_slowdown_maxalt - 100);
}
#endif

void resetBarometerConfig(barometerConfig_t *barometerConfig)
{
    barometerConfig->use_median_filtering = 1;
}

void resetPitotmeterConfig(pitotmeterConfig_t *pitotmeterConfig)
{
    pitotmeterConfig->use_median_filtering = 1;
    pitotmeterConfig->pitot_noise_lpf = 0.6f;
    pitotmeterConfig->pitot_scale = 1.00f;
}

void resetMotorConfig(motorConfig_t *motorConfig)
{
#ifdef BRUSHED_MOTORS
    motorConfig->minthrottle = 1000;
    motorConfig->motorPwmProtocol = PWM_TYPE_BRUSHED;
    motorConfig->motorPwmRate = BRUSHED_MOTORS_PWM_RATE;
#else
    motorConfig->minthrottle = 1150;
    motorConfig->motorPwmProtocol = PWM_TYPE_STANDARD;
    motorConfig->motorPwmRate = BRUSHLESS_MOTORS_PWM_RATE;
#endif
    motorConfig->maxthrottle = 1850;
    motorConfig->mincommand = 1000;

}

#ifdef USE_SERVOS
void resetServoConfig(servoConfig_t *servoConfig)
{
    servoConfig->servoCenterPulse = 1500;
    servoConfig->servoPwmRate = 50;
}
#endif

void resetFlight3DConfig(flight3DConfig_t *flight3DConfig)
{
    flight3DConfig->deadband3d_low = 1406;
    flight3DConfig->deadband3d_high = 1514;
    flight3DConfig->neutral3d = 1460;
    flight3DConfig->deadband3d_throttle = 50;
}

#ifdef TELEMETRY
void resetTelemetryConfig(telemetryConfig_t *telemetryConfig)
{
#if defined(STM32F303xC)
    telemetryConfig->telemetry_inversion = 1;
#else
    telemetryConfig->telemetry_inversion = 0;
#endif
    telemetryConfig->telemetry_switch = 0;
    telemetryConfig->gpsNoFixLatitude = 0;
    telemetryConfig->gpsNoFixLongitude = 0;
    telemetryConfig->frsky_coordinate_format = FRSKY_FORMAT_DMS;
    telemetryConfig->frsky_unit = FRSKY_UNIT_METRICS;
    telemetryConfig->frsky_vfas_precision = 0;
    telemetryConfig->frsky_vfas_cell_voltage = 0;
    telemetryConfig->hottAlarmSoundInterval = 5;
#ifdef TELEMETRY_SMARTPORT
    telemetryConfig->smartportUartUnidirectional = 0;
#endif
}
#endif

void resetBatteryConfig(batteryConfig_t *batteryConfig)
{
    batteryConfig->vbatscale = VBAT_SCALE_DEFAULT;
    batteryConfig->vbatresdivval = VBAT_RESDIVVAL_DEFAULT;
    batteryConfig->vbatresdivmultiplier = VBAT_RESDIVMULTIPLIER_DEFAULT;
    batteryConfig->vbatmaxcellvoltage = 43;
    batteryConfig->vbatmincellvoltage = 33;
    batteryConfig->vbatwarningcellvoltage = 35;
    batteryConfig->currentMeterOffset = 0;
    batteryConfig->currentMeterScale = 400; // for Allegro ACS758LCB-100U (40mV/A)
    batteryConfig->batteryCapacity = 0;
    batteryConfig->currentMeterType = CURRENT_SENSOR_ADC;
}

#ifdef SWAP_SERIAL_PORT_0_AND_1_DEFAULTS
#define FIRST_PORT_INDEX 1
#define SECOND_PORT_INDEX 0
#else
#define FIRST_PORT_INDEX 0
#define SECOND_PORT_INDEX 1
#endif

void resetSerialConfig(serialConfig_t *serialConfig)
{
    uint8_t index;
    memset(serialConfig, 0, sizeof(serialConfig_t));

    for (index = 0; index < SERIAL_PORT_COUNT; index++) {
        serialConfig->portConfigs[index].identifier = serialPortIdentifiers[index];
        serialConfig->portConfigs[index].msp_baudrateIndex = BAUD_115200;
        serialConfig->portConfigs[index].gps_baudrateIndex = BAUD_38400;
        serialConfig->portConfigs[index].telemetry_baudrateIndex = BAUD_AUTO;
        serialConfig->portConfigs[index].blackbox_baudrateIndex = BAUD_115200;
    }

    serialConfig->portConfigs[0].functionMask = FUNCTION_MSP;

#ifdef CC3D
    // This allows MSP connection via USART & VCP so the board can be reconfigured.
    serialConfig->portConfigs[1].functionMask = FUNCTION_MSP;
#endif

    serialConfig->reboot_character = 'R';
}

static void resetControlRateConfig(controlRateConfig_t *controlRateConfig) {
    controlRateConfig->rcExpo8 = 70;
    controlRateConfig->thrMid8 = 50;
    controlRateConfig->thrExpo8 = 0;
    controlRateConfig->dynThrPID = 0;
    controlRateConfig->rcYawExpo8 = 20;
    controlRateConfig->tpa_breakpoint = 1500;

    for (uint8_t axis = 0; axis < FLIGHT_DYNAMICS_INDEX_COUNT; axis++) {
        if (axis == FD_YAW) {
            controlRateConfig->rates[axis] = CONTROL_RATE_CONFIG_YAW_RATE_DEFAULT;
        } else {
            controlRateConfig->rates[axis] = CONTROL_RATE_CONFIG_ROLL_PITCH_RATE_DEFAULT;
        }
    }

}

void resetRcControlsConfig(rcControlsConfig_t *rcControlsConfig) {
    rcControlsConfig->deadband = 5;
    rcControlsConfig->yaw_deadband = 5;
    rcControlsConfig->pos_hold_deadband = 20;
    rcControlsConfig->alt_hold_deadband = 50;
}

static void resetMixerConfig(mixerConfig_t *mixerConfig)
{
    mixerConfig->yaw_motor_direction = 1;
    mixerConfig->yaw_jump_prevention_limit = 200;
}

#ifdef USE_SERVOS
static void resetServoMixerConfig(servoMixerConfig_t *servoMixerConfig)
{
    servoMixerConfig->tri_unarmed_servo = 1;
    servoMixerConfig->servo_lowpass_freq = 400;
    servoMixerConfig->servo_lowpass_enable = 0;
}
#endif

#ifdef ASYNC_GYRO_PROCESSING
uint32_t getPidUpdateRate(void) {
    if (masterConfig.asyncMode == ASYNC_MODE_NONE) {
        return getGyroUpdateRate();
    } else {
        return gyroConfig()->looptime;
    }
}

uint32_t getGyroUpdateRate(void) {
    return gyro.targetLooptime;
}

uint16_t getAccUpdateRate(void) {
    if (masterConfig.asyncMode == ASYNC_MODE_ALL) {
        return 1000000 / masterConfig.accTaskFrequency;
    } else {
        return getPidUpdateRate();
    }
}

uint16_t getAttitudeUpdateRate(void) {
    if (masterConfig.asyncMode == ASYNC_MODE_ALL) {
        return 1000000 / masterConfig.attitudeTaskFrequency;
    } else {
        return getPidUpdateRate();
    }
}

uint8_t getAsyncMode(void) {
    return masterConfig.asyncMode;
}
#endif

uint8_t getCurrentProfile(void)
{
    return masterConfig.current_profile_index;
}

void setProfile(uint8_t profileIndex)
{
    currentProfile = &masterConfig.profile[profileIndex];
}

uint8_t getCurrentControlRateProfile(void)
{
    return currentControlRateProfileIndex;
}

controlRateConfig_t *getControlRateConfig(uint8_t profileIndex) {
    return &masterConfig.controlRateProfiles[profileIndex];
}

void setControlRateProfile(uint8_t profileIndex)
{
    currentControlRateProfileIndex = profileIndex;
    currentControlRateProfile = &masterConfig.controlRateProfiles[profileIndex];
}

uint16_t getCurrentMinthrottle(void)
{
    return motorConfig()->minthrottle;
}

// Default settings
void createDefaultConfig(master_t *config)
{
    // Clear all configuration
    memset(config, 0, sizeof(master_t));

    config->version = EEPROM_CONF_VERSION;
    config->mixerConfig.mixerMode = MIXER_QUADX;

    uint32_t *featuresPtr = &config->enabledFeatures;
    intFeatureClearAll(featuresPtr);
    intFeatureSet(DEFAULT_RX_FEATURE | FEATURE_FAILSAFE , featuresPtr);
#ifdef DEFAULT_FEATURES
    intFeatureSet(DEFAULT_FEATURES, featuresPtr);
#endif

#ifdef OSD
    intFeatureSet(FEATURE_OSD, featuresPtr);
    osdResetConfig(&config->osdProfile);
#endif

#ifdef BOARD_HAS_VOLTAGE_DIVIDER
    // only enable the VBAT feature by default if the board has a voltage divider otherwise
    // the user may see incorrect readings and unexpected issues with pin mappings may occur.
    intFeatureSet(FEATURE_VBAT, featuresPtr);
#endif

    // global settings
    config->current_profile_index = 0;     // default profile
    config->imuConfig.dcm_kp_acc = 2500;             // 0.25 * 10000
    config->imuConfig.dcm_ki_acc = 50;               // 0.005 * 10000
    config->imuConfig.dcm_kp_mag = 10000;            // 1.00 * 10000
    config->imuConfig.dcm_ki_mag = 0;                // 0.00 * 10000
    config->imuConfig.small_angle = 25;
    config->gyroConfig.gyro_lpf = 3;                  // INV_FILTER_42HZ, In case of ST gyro, will default to 32Hz instead

    resetAccelerometerTrims(&config->accelerometerConfig.accZero, &config->accelerometerConfig.accGain);

    config->gyroConfig.gyro_align = ALIGN_DEFAULT;
    config->accelerometerConfig.acc_align = ALIGN_DEFAULT;
    config->compassConfig.mag_align = ALIGN_DEFAULT;

    config->boardAlignment.rollDeciDegrees = 0;
    config->boardAlignment.pitchDeciDegrees = 0;
    config->boardAlignment.yawDeciDegrees = 0;

    config->gyroConfig.gyroMovementCalibrationThreshold = 32;

<<<<<<< HEAD
    config->accelerometerConfig.acc_hardware = ACC_AUTODETECT;     // default/autodetect
    config->compassConfig.mag_hardware = MAG_NONE;
    config->barometerConfig.baro_hardware = BARO_NONE;
    config->pitotmeterConfig.pitot_hardware = PITOT_NONE;
=======
    accelerometerConfig()->acc_hardware = ACC_AUTODETECT;     // default/autodetect

#ifdef MAG
    compassConfig()->mag_hardware = MAG_AUTODETECT;
#else
    compassConfig()->mag_hardware = MAG_NONE;
#endif

#ifdef BARO
    barometerConfig()->baro_hardware = BARO_AUTODETECT;
#else
    barometerConfig()->baro_hardware = BARO_NONE;
#endif

#ifdef PITOT
    pitotmeterConfig()->pitot_hardware = PITOT_AUTODETECT;
#else
    pitotmeterConfig()->pitot_hardware = PITOT_NONE;
#endif
>>>>>>> 695874c1

    resetBatteryConfig(&config->batteryConfig);

#ifdef TELEMETRY
    resetTelemetryConfig(&config->telemetryConfig);
#endif

#ifdef SERIALRX_PROVIDER
    config->rxConfig.serialrx_provider = SERIALRX_PROVIDER;
#else
    config->rxConfig.serialrx_provider = 0;
#endif
    config->rxConfig.rx_spi_protocol = RX_SPI_DEFAULT_PROTOCOL;
    config->rxConfig.spektrum_sat_bind = 0;
    config->rxConfig.midrc = 1500;
    config->rxConfig.mincheck = 1100;
    config->rxConfig.maxcheck = 1900;
    config->rxConfig.rx_min_usec = 885;          // any of first 4 channels below this value will trigger rx loss detection
    config->rxConfig.rx_max_usec = 2115;         // any of first 4 channels above this value will trigger rx loss detection

    for (int i = 0; i < MAX_SUPPORTED_RC_CHANNEL_COUNT; i++) {
        rxFailsafeChannelConfiguration_t *channelFailsafeConfiguration = &config->rxConfig.failsafe_channel_configurations[i];
        if (i < NON_AUX_CHANNEL_COUNT) {
            channelFailsafeConfiguration->mode = (i == THROTTLE) ? RX_FAILSAFE_MODE_HOLD : RX_FAILSAFE_MODE_AUTO;
        }
        else {
            channelFailsafeConfiguration->mode = RX_FAILSAFE_MODE_HOLD;
        }

        channelFailsafeConfiguration->step = (i == THROTTLE) ? CHANNEL_VALUE_TO_RXFAIL_STEP(config->rxConfig.rx_min_usec) : CHANNEL_VALUE_TO_RXFAIL_STEP(config->rxConfig.midrc);
    }

    config->rxConfig.rssi_channel = 0;
    config->rxConfig.rssi_scale = RSSI_SCALE_DEFAULT;
    config->rxConfig.rssi_ppm_invert = 0;
    config->rxConfig.rcSmoothing = 1;

    resetAllRxChannelRangeConfigurations(config->rxConfig.channelRanges);

    config->inputFilteringMode = INPUT_FILTERING_DISABLED;

    config->armingConfig.disarm_kill_switch = 1;
    config->armingConfig.auto_disarm_delay = 5;

    resetMixerConfig(&config->mixerConfig);
#ifdef USE_SERVOS
    resetServoMixerConfig(&config->servoMixerConfig);
    resetServoConfig(&config->servoConfig);
#endif

    resetMotorConfig(&config->motorConfig);
    resetFlight3DConfig(&config->flight3DConfig);

#ifdef GPS
    // gps/nav stuff
    config->gpsConfig.provider = GPS_UBLOX;
    config->gpsConfig.sbasMode = SBAS_NONE;
    config->gpsConfig.autoConfig = GPS_AUTOCONFIG_ON;
    config->gpsConfig.autoBaud = GPS_AUTOBAUD_ON;
    config->gpsConfig.dynModel = GPS_DYNMODEL_AIR_1G;
#endif

#ifdef NAV
    resetNavConfig(&config->navConfig);
#endif

    resetSerialConfig(&config->serialConfig);

    config->gyroConfig.looptime = 2000;
    config->i2c_overclock = 0;
    config->gyroConfig.gyroSync = 0;
    config->gyroConfig.gyroSyncDenominator = 2;

#ifdef ASYNC_GYRO_PROCESSING
    config->accTaskFrequency = ACC_TASK_FREQUENCY_DEFAULT;
    config->attitudeTaskFrequency = ATTITUDE_TASK_FREQUENCY_DEFAULT;
    config->asyncMode = ASYNC_MODE_NONE;
#endif

    resetPidProfile(&config->profile[0].pidProfile);

    resetControlRateConfig(&config->controlRateProfiles[0]);

    // for (int i = 0; i < CHECKBOXITEMS; i++)
    //     cfg.activate[i] = 0;

    config->compassConfig.mag_declination = 0;

    config->profile[0].modeActivationOperator = MODE_OPERATOR_OR; // default is to OR multiple-channel mode activation conditions

    resetBarometerConfig(&config->barometerConfig);
    resetPitotmeterConfig(&config->pitotmeterConfig);

    // Radio
#ifdef RX_CHANNELS_TAER
    parseRcChannels("TAER1234", &config->rxConfig);
#else
    parseRcChannels("AETR1234", &config->rxConfig);
#endif

    resetRcControlsConfig(&config->profile[0].rcControlsConfig);

    config->profile[0].throttle_tilt_compensation_strength = 0;      // 0-100, 0 - disabled

    // Failsafe Variables
    config->failsafeConfig.failsafe_delay = 5;               // 0.5 sec
    config->failsafeConfig.failsafe_recovery_delay = 5;      // 0.5 seconds (plus 200ms explicit delay)
    config->failsafeConfig.failsafe_off_delay = 200;         // 20sec
    config->failsafeConfig.failsafe_throttle = 1000;         // default throttle off.
    config->failsafeConfig.failsafe_kill_switch = 0;         // default failsafe switch action is identical to rc link loss
    config->failsafeConfig.failsafe_throttle_low_delay = 100;// default throttle low delay for "just disarm" on failsafe condition
    config->failsafeConfig.failsafe_procedure = 0;           // default full failsafe procedure is 0: auto-landing, 1: drop, 2 : RTH

#ifdef USE_SERVOS
    // servos
    for (int i = 0; i < MAX_SUPPORTED_SERVOS; i++) {
        config->profile[0].servoConf[i].min = DEFAULT_SERVO_MIN;
        config->profile[0].servoConf[i].max = DEFAULT_SERVO_MAX;
        config->profile[0].servoConf[i].middle = DEFAULT_SERVO_MIDDLE;
        config->profile[0].servoConf[i].rate = 100;
        config->profile[0].servoConf[i].angleAtMin = DEFAULT_SERVO_MIN_ANGLE;
        config->profile[0].servoConf[i].angleAtMax = DEFAULT_SERVO_MAX_ANGLE;
        config->profile[0].servoConf[i].forwardFromChannel = CHANNEL_FORWARDING_DISABLED;
    }

    // gimbal
    config->profile[0].gimbalConfig.mode = GIMBAL_MODE_NORMAL;

    config->profile[0].flaperon_throw_offset = FLAPERON_THROW_DEFAULT;
    config->profile[0].flaperon_throw_inverted = 0;

#endif

    // custom mixer. clear by defaults.
    for (int i = 0; i < MAX_SUPPORTED_MOTORS; i++) {
        config->customMotorMixer[i].throttle = 0.0f;
    }

#ifdef LED_STRIP
    applyDefaultColors(config->colors);
    applyDefaultLedStripConfig(config->ledConfigs);
    applyDefaultModeColors(config->modeColors);
    applyDefaultSpecialColors(&(config->specialColors));
    config->ledstrip_visual_beeper = 0;
#endif

#ifdef BLACKBOX
#ifdef ENABLE_BLACKBOX_LOGGING_ON_SPIFLASH_BY_DEFAULT
    featureSet(FEATURE_BLACKBOX);
    config->blackboxConfig.device = BLACKBOX_DEVICE_FLASH;
#else
    config->blackboxConfig.device = BLACKBOX_DEVICE_SERIAL;
#endif
    config->blackboxConfig.rate_num = 1;
    config->blackboxConfig.rate_denom = 1;
#endif

    // alternative defaults settings for ALIENFLIGHTF1 and ALIENFLIGHTF3 targets
#ifdef ALIENFLIGHTF1
#ifdef ALIENFLIGHTF3
    config->serialConfig.portConfigs[2].functionMask = FUNCTION_RX_SERIAL;
    config->batteryConfig.vbatscale = 20;
#else
    config->serialConfig.portConfigs[1].functionMask = FUNCTION_RX_SERIAL;
#endif
    config->rxConfig.spektrum_sat_bind = 5;
    config->motorConfig.minthrottle = 1000;
    config->motorConfig.maxthrottle = 2000;
    config->motorConfig.motorPwmRate = 32000;
    config->looptime = 2000;
    config->profile[0].pidProfile.P8[ROLL] = 36;
    config->profile[0].pidProfile.P8[PITCH] = 36;
    config->failsafeConfig.failsafe_delay = 2;
    config->failsafeConfig.failsafe_off_delay = 0;
    config->controlRateProfiles[0].rates[FD_PITCH] = CONTROL_RATE_CONFIG_ROLL_PITCH_RATE_DEFAULT;
    config->controlRateProfiles[0].rates[FD_ROLL] = CONTROL_RATE_CONFIG_ROLL_PITCH_RATE_DEFAULT;
    config->controlRateProfiles[0].rates[FD_YAW] = CONTROL_RATE_CONFIG_YAW_RATE_DEFAULT;
    parseRcChannels("TAER1234", &config->rxConfig);

    //  { 1.0f, -0.414178f,  1.0f, -1.0f },          // REAR_R
    config->customMotorMixer[0].throttle = 1.0f;
    config->customMotorMixer[0].roll = -0.414178f;
    config->customMotorMixer[0].pitch = 1.0f;
    config->customMotorMixer[0].yaw = -1.0f;

    //  { 1.0f, -0.414178f, -1.0f,  1.0f },          // FRONT_R
    config->customMotorMixer[1].throttle = 1.0f;
    config->customMotorMixer[1].roll = -0.414178f;
    config->customMotorMixer[1].pitch = -1.0f;
    config->customMotorMixer[1].yaw = 1.0f;

    //  { 1.0f,  0.414178f,  1.0f,  1.0f },          // REAR_L
    config->customMotorMixer[2].throttle = 1.0f;
    config->customMotorMixer[2].roll = 0.414178f;
    config->customMotorMixer[2].pitch = 1.0f;
    config->customMotorMixer[2].yaw = 1.0f;

    //  { 1.0f,  0.414178f, -1.0f, -1.0f },          // FRONT_L
    config->customMotorMixer[3].throttle = 1.0f;
    config->customMotorMixer[3].roll = 0.414178f;
    config->customMotorMixer[3].pitch = -1.0f;
    config->customMotorMixer[3].yaw = -1.0f;

    //  { 1.0f, -1.0f, -0.414178f, -1.0f },          // MIDFRONT_R
    config->customMotorMixer[4].throttle = 1.0f;
    config->customMotorMixer[4].roll = -1.0f;
    config->customMotorMixer[4].pitch = -0.414178f;
    config->customMotorMixer[4].yaw = -1.0f;

    //  { 1.0f,  1.0f, -0.414178f,  1.0f },          // MIDFRONT_L
    config->customMotorMixer[5].throttle = 1.0f;
    config->customMotorMixer[5].roll = 1.0f;
    config->customMotorMixer[5].pitch = -0.414178f;
    config->customMotorMixer[5].yaw = 1.0f;

    //  { 1.0f, -1.0f,  0.414178f,  1.0f },          // MIDREAR_R
    config->customMotorMixer[6].throttle = 1.0f;
    config->customMotorMixer[6].roll = -1.0f;
    config->customMotorMixer[6].pitch = 0.414178f;
    config->customMotorMixer[6].yaw = 1.0f;

    //  { 1.0f,  1.0f,  0.414178f, -1.0f },          // MIDREAR_L
    config->customMotorMixer[7].throttle = 1.0f;
    config->customMotorMixer[7].roll = 1.0f;
    config->customMotorMixer[7].pitch = 0.414178f;
    config->customMotorMixer[7].yaw = -1.0f;
#endif

#if defined(TARGET_CONFIG)
    targetConfiguration(&masterConfig);
#endif

    // copy first profile into remaining profile
    for (int i = 1; i < MAX_PROFILE_COUNT; i++) {
        memcpy(&config->profile[i], &config->profile[0], sizeof(profile_t));
    }

    // copy first control rate config into remaining profile
    for (int i = 1; i < MAX_CONTROL_RATE_PROFILE_COUNT; i++) {
        memcpy(&config->controlRateProfiles[i], &config->controlRateProfiles[0], sizeof(controlRateConfig_t));
    }

    for (int i = 1; i < MAX_PROFILE_COUNT; i++) {
        config->profile[i].defaultRateProfileIndex = i % MAX_CONTROL_RATE_PROFILE_COUNT;
    }
}

static void resetConf(void)
{
    createDefaultConfig(&masterConfig);

    setProfile(0);
    setControlRateProfile(0);

#ifdef LED_STRIP
    reevaluateLedConfig();
#endif
}

void activateControlRateConfig(void)
{
    generateThrottleCurve(currentControlRateProfile, &masterConfig.motorConfig);
}

void activateConfig(void)
{
    activateControlRateConfig();

    resetAdjustmentStates();

    useRcControlsConfig(
        currentProfile->modeActivationConditions,
        &masterConfig.motorConfig,
        &currentProfile->pidProfile
    );

    gyroConfig()->gyro_soft_lpf_hz = currentProfile->pidProfile.gyro_soft_lpf_hz;

#ifdef TELEMETRY
    telemetryUseConfig(&masterConfig.telemetryConfig);
#endif

    useFailsafeConfig(&masterConfig.failsafeConfig);

    setAccelerationCalibrationValues(&accelerometerConfig()->accZero, &accelerometerConfig()->accGain);
    setAccelerationFilter(currentProfile->pidProfile.acc_soft_lpf_hz);

    mixerUseConfigs(&masterConfig.flight3DConfig, &masterConfig.motorConfig, &masterConfig.mixerConfig, &masterConfig.rxConfig);
#ifdef USE_SERVOS
    servosUseConfigs(&masterConfig.servoMixerConfig, currentProfile->servoConf, &currentProfile->gimbalConfig, &masterConfig.rxConfig);
#endif

    imuConfigure(&masterConfig.imuConfig, &currentProfile->pidProfile);

    pidInit();

#ifdef NAV
    navigationUseConfig(&masterConfig.navConfig);
    navigationUsePIDs(&currentProfile->pidProfile);
    navigationUseRcControlsConfig(&currentProfile->rcControlsConfig);
    navigationUseRxConfig(&masterConfig.rxConfig);
    navigationUseFlight3DConfig(&masterConfig.flight3DConfig);
    navigationUsemotorConfig(&masterConfig.motorConfig);
#endif

#ifdef BARO
    useBarometerConfig(&masterConfig.barometerConfig);
#endif
#ifdef PITOT
    usePitotmeterConfig(&masterConfig.pitotmeterConfig);
#endif
}

void validateAndFixConfig(void)
{
    // Disable unused features
    featureClear(FEATURE_UNUSED_1 | FEATURE_UNUSED_2);

#ifdef DISABLE_RX_PWM_FEATURE
    if (featureConfigured(FEATURE_RX_PARALLEL_PWM)) {
        featureClear(FEATURE_RX_PARALLEL_PWM);
    }
#endif

    if (!(featureConfigured(FEATURE_RX_PARALLEL_PWM) || featureConfigured(FEATURE_RX_PPM) || featureConfigured(FEATURE_RX_SERIAL) || featureConfigured(FEATURE_RX_MSP) || featureConfigured(FEATURE_RX_SPI))) {
        featureSet(DEFAULT_RX_FEATURE);
    }

    if (featureConfigured(FEATURE_RX_PPM)) {
        featureClear(FEATURE_RX_SERIAL | FEATURE_RX_PARALLEL_PWM | FEATURE_RX_MSP | FEATURE_RX_SPI);
    }

    if (featureConfigured(FEATURE_RX_MSP)) {
        featureClear(FEATURE_RX_SERIAL | FEATURE_RX_PARALLEL_PWM | FEATURE_RX_PPM | FEATURE_RX_SPI);
    }

    if (featureConfigured(FEATURE_RX_SERIAL)) {
        featureClear(FEATURE_RX_PARALLEL_PWM | FEATURE_RX_MSP | FEATURE_RX_PPM | FEATURE_RX_SPI);
    }

    if (featureConfigured(FEATURE_RX_SPI)) {
        featureClear(FEATURE_RX_SERIAL | FEATURE_RX_PARALLEL_PWM | FEATURE_RX_PPM | FEATURE_RX_MSP);
    }

    if (featureConfigured(FEATURE_RX_PARALLEL_PWM)) {
        featureClear(FEATURE_RX_SERIAL | FEATURE_RX_MSP | FEATURE_RX_PPM | FEATURE_RX_SPI);
#if defined(STM32F10X)
        // rssi adc needs the same ports
        featureClear(FEATURE_RSSI_ADC);
        // current meter needs the same ports
        if (batteryConfig()->currentMeterType == CURRENT_SENSOR_ADC) {
            featureClear(FEATURE_CURRENT_METER);
        }
#if defined(CC3D)
        // There is a timer clash between PWM RX pins and motor output pins - this forces us to have same timer tick rate for these timers
        // which is only possible when using brushless motors w/o oneshot (timer tick rate is PWM_TIMER_MHZ)
        // On CC3D OneShot is incompatible with PWM RX
        motorConfig()->motorPwmProtocol = PWM_TYPE_STANDARD;
        motorConfig()->motorPwmRate = BRUSHLESS_MOTORS_PWM_RATE;
#endif
#endif

#if defined(STM32F10X) || defined(CHEBUZZ) || defined(STM32F3DISCOVERY)
        // led strip needs the same ports
        featureClear(FEATURE_LED_STRIP);
#endif

        // software serial needs free PWM ports
        featureClear(FEATURE_SOFTSERIAL);
    }

#ifdef USE_SOFTSPI
    if (featureConfigured(FEATURE_SOFTSPI)) {
        featureClear(FEATURE_RX_PPM | FEATURE_RX_PARALLEL_PWM | FEATURE_SOFTSERIAL | FEATURE_VBAT);
#if defined(STM32F10X)
        featureClear(FEATURE_LED_STRIP);
        // rssi adc needs the same ports
        featureClear(FEATURE_RSSI_ADC);
        // current meter needs the same ports
        if (batteryConfig()->currentMeterType == CURRENT_SENSOR_ADC) {
            featureClear(FEATURE_CURRENT_METER);
        }
#endif
    }
#endif

#ifdef ASYNC_GYRO_PROCESSING
    /*
     * When async processing mode is enabled, gyroSync has to be forced to "ON"
     */
    if (getAsyncMode() != ASYNC_MODE_NONE) {
        gyroConfig()->gyroSync = 1;
    }
#endif

#ifdef STM32F10X
    // avoid overloading the CPU on F1 targets when using gyro sync and GPS.

    if (featureConfigured(FEATURE_GPS)) {
        // avoid overloading the CPU when looptime < 2000 and GPS

        uint8_t denominatorLimit = 2;

        if (gyroConfig()->gyro_lpf == 0) {
            denominatorLimit = 16;
        }

        if (gyroConfig()->gyroSyncDenominator < denominatorLimit) {
            gyroConfig()->gyroSyncDenominator = denominatorLimit;
        }

        if (gyroConfig()->looptime < 2000) {
            gyroConfig()->looptime = 2000;
        }

    }
#else

#endif

#if defined(LED_STRIP) && (defined(USE_SOFTSERIAL1) || defined(USE_SOFTSERIAL2))
    if (featureConfigured(FEATURE_SOFTSERIAL) && (
            0
#ifdef USE_SOFTSERIAL1
            || (WS2811_TIMER == SOFTSERIAL_1_TIMER)
#endif
#ifdef USE_SOFTSERIAL2
            || (WS2811_TIMER == SOFTSERIAL_2_TIMER)
#endif
    )) {
        // led strip needs the same timer as softserial
        featureClear(FEATURE_LED_STRIP);
    }
#endif

#if defined(NAZE) && defined(SONAR)
    if (featureConfigured(FEATURE_RX_PARALLEL_PWM) && featureConfigured(FEATURE_SONAR) && featureConfigured(FEATURE_CURRENT_METER) && batteryConfig()->currentMeterType == CURRENT_SENSOR_ADC) {
        featureClear(FEATURE_CURRENT_METER);
    }
#endif

#if defined(OLIMEXINO) && defined(SONAR)
    if (feature(FEATURE_SONAR) && feature(FEATURE_CURRENT_METER) && batteryConfig()->currentMeterType == CURRENT_SENSOR_ADC) {
        featureClear(FEATURE_CURRENT_METER);
    }
#endif

#if defined(CC3D) && defined(USE_DASHBOARD) && defined(USE_UART3)
    if (doesConfigurationUsePort(SERIAL_PORT_USART3) && feature(FEATURE_DASHBOARD)) {
        featureClear(FEATURE_DASHBOARD);
    }
#endif

#if defined(CC3D)
#if defined(CC3D_PPM1)
#if defined(SONAR) && defined(USE_SOFTSERIAL1)
    if (feature(FEATURE_SONAR) && feature(FEATURE_SOFTSERIAL)) {
        featureClear(FEATURE_SONAR);
    }
#endif
#else
#if defined(SONAR) && defined(USE_SOFTSERIAL1) && defined(RSSI_ADC_GPIO)
    // shared pin
    if ((featureConfigured(FEATURE_SONAR) + featureConfigured(FEATURE_SOFTSERIAL) + featureConfigured(FEATURE_RSSI_ADC)) > 1) {
       featureClear(FEATURE_SONAR);
       featureClear(FEATURE_SOFTSERIAL);
       featureClear(FEATURE_RSSI_ADC);
    }
#endif
#endif // CC3D_PPM1
#endif // CC3D

#ifndef USE_PMW_SERVO_DRIVER
    featureClear(FEATURE_PWM_SERVO_DRIVER);
#endif

    useRxConfig(&masterConfig.rxConfig);

    serialConfig_t *serialConfig = &masterConfig.serialConfig;

    if (!isSerialConfigValid(serialConfig)) {
        resetSerialConfig(serialConfig);
    }

    /*
     * If provided predefined mixer setup is disabled, fallback to default one
     */
    if (!isMixerEnabled(mixerConfig()->mixerMode)) {
        mixerConfig()->mixerMode = DEFAULT_MIXER;
    }

#if defined(NAV)
    // Ensure sane values of navConfig settings
    validateNavConfig(&masterConfig.navConfig);
#endif

    /* Limitations of different protocols */
#ifdef BRUSHED_MOTORS
    motorConfig()->motorPwmRate = constrain(motorConfig()->motorPwmRate, 500, 32000);
#else
    switch (motorConfig()->motorPwmProtocol) {
    case PWM_TYPE_STANDARD: // Limited to 490 Hz
        motorConfig()->motorPwmRate = MIN(motorConfig()->motorPwmRate, 490);
        break;

    case PWM_TYPE_ONESHOT125:   // Limited to 3900 Hz
        motorConfig()->motorPwmRate = MIN(motorConfig()->motorPwmRate, 3900);
        break;

    case PWM_TYPE_ONESHOT42:    // 2-8 kHz
        motorConfig()->motorPwmRate = constrain(motorConfig()->motorPwmRate, 2000, 8000);
        break;

    case PWM_TYPE_MULTISHOT:    // 2-16 kHz
        motorConfig()->motorPwmRate = constrain(motorConfig()->motorPwmRate, 2000, 16000);
        break;
    case PWM_TYPE_BRUSHED:      // 500Hz - 32kHz
        motorConfig()->motorPwmRate = constrain(motorConfig()->motorPwmRate, 500, 32000);
        break;
    }
#endif
}

void applyAndSaveBoardAlignmentDelta(int16_t roll, int16_t pitch)
{
    updateBoardAlignment(&masterConfig.boardAlignment, roll, pitch);

    saveConfigAndNotify();
}


void readEEPROMAndNotify(void)
{
    // re-read written data
    readEEPROM();
    beeperConfirmationBeeps(1);
}

void ensureEEPROMContainsValidData(void)
{
    if (isEEPROMContentValid()) {
        return;
    }

    resetEEPROM();
}

void resetEEPROM(void)
{
    resetConf();
    writeEEPROM();
}

void saveConfigAndNotify(void)
{
    writeEEPROM();
    readEEPROMAndNotify();
}

void changeProfile(uint8_t profileIndex)
{
    masterConfig.current_profile_index = profileIndex;
    writeEEPROM();
    readEEPROM();
    beeperConfirmationBeeps(profileIndex + 1);
}

void changeControlRateProfile(uint8_t profileIndex)
{
    if (profileIndex > MAX_CONTROL_RATE_PROFILE_COUNT) {
        profileIndex = MAX_CONTROL_RATE_PROFILE_COUNT - 1;
    }
    setControlRateProfile(profileIndex);
    activateControlRateConfig();
}

void persistentFlagClearAll()
{
    masterConfig.persistentFlags = 0;
}

bool persistentFlag(uint8_t mask)
{
    return masterConfig.persistentFlags & mask;
}

void persistentFlagSet(uint8_t mask)
{
    masterConfig.persistentFlags |= mask;
}

void persistentFlagClear(uint8_t mask)
{
    masterConfig.persistentFlags &= ~(mask);
}

void beeperOffSet(uint32_t mask)
{
    masterConfig.beeper_off_flags |= mask;
}

void beeperOffSetAll(uint8_t beeperCount)
{
    masterConfig.beeper_off_flags = (1 << beeperCount) -1;
}

void beeperOffClear(uint32_t mask)
{
    masterConfig.beeper_off_flags &= ~(mask);
}

void beeperOffClearAll(void)
{
    masterConfig.beeper_off_flags = 0;
}

uint32_t getBeeperOffMask(void)
{
    return masterConfig.beeper_off_flags;
}

void setBeeperOffMask(uint32_t mask)
{
    masterConfig.beeper_off_flags = mask;
}

uint32_t getPreferredBeeperOffMask(void)
{
    return masterConfig.preferred_beeper_off_flags;
}

void setPreferredBeeperOffMask(uint32_t mask)
{
    masterConfig.preferred_beeper_off_flags = mask;
}<|MERGE_RESOLUTION|>--- conflicted
+++ resolved
@@ -504,32 +504,25 @@
 
     config->gyroConfig.gyroMovementCalibrationThreshold = 32;
 
-<<<<<<< HEAD
     config->accelerometerConfig.acc_hardware = ACC_AUTODETECT;     // default/autodetect
+
+#ifdef MAG
+    config->compassConfig.mag_hardware = MAG_AUTODETECT;
+#else
     config->compassConfig.mag_hardware = MAG_NONE;
+#endif
+
+#ifdef BARO
+    config->barometerConfig.baro_hardware = BARO_AUTODETECT;
+#else
     config->barometerConfig.baro_hardware = BARO_NONE;
+#endif
+
+#ifdef PITOT
+    config->pitotmeterConfig.pitot_hardware = PITOT_AUTODETECT;
+#else
     config->pitotmeterConfig.pitot_hardware = PITOT_NONE;
-=======
-    accelerometerConfig()->acc_hardware = ACC_AUTODETECT;     // default/autodetect
-
-#ifdef MAG
-    compassConfig()->mag_hardware = MAG_AUTODETECT;
-#else
-    compassConfig()->mag_hardware = MAG_NONE;
-#endif
-
-#ifdef BARO
-    barometerConfig()->baro_hardware = BARO_AUTODETECT;
-#else
-    barometerConfig()->baro_hardware = BARO_NONE;
-#endif
-
-#ifdef PITOT
-    pitotmeterConfig()->pitot_hardware = PITOT_AUTODETECT;
-#else
-    pitotmeterConfig()->pitot_hardware = PITOT_NONE;
-#endif
->>>>>>> 695874c1
+#endif
 
     resetBatteryConfig(&config->batteryConfig);
 
