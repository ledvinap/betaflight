--- conflicted
+++ resolved
@@ -31,11 +31,8 @@
 #include "system.h"
 #include "io.h"
 #include "nvic.h"
-<<<<<<< HEAD
 #include "dma.h"
-=======
 #include "rcc.h"
->>>>>>> 685e7e3c
 
 #include "serial.h"
 #include "serial_uart.h"
@@ -80,13 +77,10 @@
     }
 }
 
-<<<<<<< HEAD
-#ifdef USE_USART1
-
 // USART1 Tx DMA Handler
-void USART1_DMA_IRQHandler(dmaChannelDescriptor_t* descriptor)
-{
-    uartPort_t *s = &uartPort1;
+void uart_tx_dma_IRQHandler(dmaChannelDescriptor_t* descriptor)
+{
+    uartPort_t *s = (uartPort_t*)(descriptor->userParam);
     DMA_CLEAR_FLAG(descriptor, DMA_IT_TCIF);
     DMA_Cmd(descriptor->channel, DISABLE);
 
@@ -96,23 +90,13 @@
         s->txDMAEmpty = true;
 }
 
-
-
-=======
 #ifdef USE_UART1
->>>>>>> 685e7e3c
 // USART1 - Telemetry (RX/TX by DMA)
 uartPort_t *serialUART1(uint32_t baudRate, portMode_t mode, portOptions_t options)
 {
     uartPort_t *s;
     static volatile uint8_t rx1Buffer[UART1_RX_BUFFER_SIZE];
     static volatile uint8_t tx1Buffer[UART1_TX_BUFFER_SIZE];
-<<<<<<< HEAD
-    gpio_config_t gpio;
-=======
-
-    NVIC_InitTypeDef NVIC_InitStructure;
->>>>>>> 685e7e3c
 
     s = &uartPort1;
     s->port.vTable = uartVTable;
@@ -155,7 +139,7 @@
     }
 
     // DMA TX Interrupt
-    dmaSetHandler(DMA1_CH4_HANDLER, USART1_DMA_IRQHandler, NVIC_PRIO_SERIALUART1_TXDMA, 0);
+    dmaSetHandler(DMA1_CH4_HANDLER, uart_tx_dma_IRQHandler, NVIC_PRIO_SERIALUART1_TXDMA, &uartPort1);
 
 #ifndef USE_UART1_RX_DMA
     // RX/TX Interrupt
@@ -170,22 +154,6 @@
 
     return s;
 }
-
-<<<<<<< HEAD
-=======
-// USART1 Tx DMA Handler
-void DMA1_Channel4_IRQHandler(void)
-{
-    uartPort_t *s = &uartPort1;
-    DMA_ClearITPendingBit(DMA1_IT_TC4);
-    DMA_Cmd(s->txDMAChannel, DISABLE);
-
-    if (s->port.txBufferHead != s->port.txBufferTail)
-        uartStartTxDMA(s);
-    else
-        s->txDMAEmpty = true;
-}
->>>>>>> 685e7e3c
 
 // USART1 Rx/Tx IRQ Handler
 void USART1_IRQHandler(void)
