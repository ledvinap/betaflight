/*
 * This file is part of Cleanflight and Betaflight.
 *
 * Cleanflight and Betaflight are free software. You can redistribute
 * this software and/or modify this software under the terms of the
 * GNU General Public License as published by the Free Software
 * Foundation, either version 3 of the License, or (at your option)
 * any later version.
 *
 * Cleanflight and Betaflight are distributed in the hope that they
 * will be useful, but WITHOUT ANY WARRANTY; without even the implied
 * warranty of MERCHANTABILITY or FITNESS FOR A PARTICULAR PURPOSE.
 * See the GNU General Public License for more details.
 *
 * You should have received a copy of the GNU General Public License
 * along with this software.
 *
 * If not, see <http://www.gnu.org/licenses/>.
 */

#pragma once

#include <stdint.h>

#ifndef sq
#define sq(x) ((x)*(x))
#endif
#define power3(x) ((x)*(x)*(x))
#define power5(x) ((x)*(x)*(x)*(x)*(x))

// Undefine this for use libc sinf/cosf. Keep this defined to use fast sin/cos approximations
#define FAST_MATH             // order 9 approximation
#define VERY_FAST_MATH        // order 7 approximation

// Use floating point M_PI instead explicitly.
#define M_PIf       3.14159265358979323846f
#define M_EULERf    2.71828182845904523536f

#define RAD    (M_PIf / 180.0f)
#define DEGREES_TO_DECIDEGREES(angle) ((angle) * 10)
#define DECIDEGREES_TO_DEGREES(angle) ((angle) / 10)
#define DECIDEGREES_TO_RADIANS(angle) ((angle) / 10.0f * 0.0174532925f)
#define DEGREES_TO_RADIANS(angle) ((angle) * RAD)
#define RADIANS_TO_DEGREES(angle) ((angle) / RAD)


#define CM_S_TO_KM_H(centimetersPerSecond) ((centimetersPerSecond) * 36 / 1000)
#define CM_S_TO_MPH(centimetersPerSecond) ((centimetersPerSecond) * 10000 / 5080 / 88)

#define MIN(a,b) \
  __extension__ ({ __typeof__ (a) _a = (a); \
  __typeof__ (b) _b = (b); \
  _a < _b ? _a : _b; })
#define MAX(a,b) \
  __extension__ ({ __typeof__ (a) _a = (a); \
  __typeof__ (b) _b = (b); \
  _a > _b ? _a : _b; })
#define ABS(x) \
  __extension__ ({ __typeof__ (x) _x = (x); \
  _x > 0 ? _x : -_x; })
#define SIGN(x) \
  __extension__ ({ __typeof__ (x) _x = (x); \
  (_x > 0) - (_x < 0); })

#define Q12 (1 << 12)

#define HZ_TO_INTERVAL(x) (1.0f / (x))
#define HZ_TO_INTERVAL_US(x) (1000000 / (x))

typedef int32_t fix12_t;

typedef struct stdev_s
{
    float m_oldM, m_newM, m_oldS, m_newS;
    int m_n;
} stdev_t;

// Floating point Euler angles.
// Be carefull, could be either of degrees or radians.
typedef struct fp_angles {
    float roll;
    float pitch;
    float yaw;
} fp_angles_def;

typedef union {
    float raw[3];
    fp_angles_def angles;
} fp_angles_t;

int gcd(int num, int denom);
int32_t applyDeadband(int32_t value, int32_t deadband);
float fapplyDeadband(float value, float deadband);

void devClear(stdev_t *dev);
void devPush(stdev_t *dev, float x);
float devVariance(stdev_t *dev);
float devStandardDeviation(stdev_t *dev);
float degreesToRadians(int16_t degrees);

int scaleRange(int x, int srcFrom, int srcTo, int destFrom, int destTo);
float scaleRangef(float x, float srcFrom, float srcTo, float destFrom, float destTo);

<<<<<<< HEAD
int32_t quickMedianFilter3(int32_t * v);
int32_t quickMedianFilter5(int32_t * v);
int32_t quickMedianFilter7(int32_t * v);
int32_t quickMedianFilter9(int32_t * v);
=======
void buildRotationMatrix(fp_angles_t *delta, fp_rotationMatrix_t *rotation);
void applyMatrixRotation(float *v, fp_rotationMatrix_t *rotationMatrix);

int32_t quickMedianFilter3(const int32_t * v);
int32_t quickMedianFilter5(const int32_t * v);
int32_t quickMedianFilter7(const int32_t * v);
int32_t quickMedianFilter9(const int32_t * v);
>>>>>>> 3e130de4

float quickMedianFilter3f(const float * v);
float quickMedianFilter5f(const float * v);
float quickMedianFilter7f(const float * v);
float quickMedianFilter9f(const float * v);

#if defined(FAST_MATH) || defined(VERY_FAST_MATH)
float sin_approx(float x);
float cos_approx(float x);
float atan2_approx(float y, float x);
float acos_approx(float x);
float asin_approx(float x);
#define tan_approx(x)       (sin_approx(x) / cos_approx(x))
float exp_approx(float val);
float log_approx(float val);
float pow_approx(float a, float b);
#else
#define sin_approx(x)       sinf(x)
#define cos_approx(x)       cosf(x)
#define atan2_approx(y,x)   atan2f(y,x)
#define acos_approx(x)      acosf(x)
#define tan_approx(x)       tanf(x)
#define exp_approx(x)       expf(x)
#define log_approx(x)       logf(x)
#define pow_approx(a, b)    powf(b, a)
#endif

void arraySubInt32(int32_t *dest, const int32_t *array1, const int32_t *array2, int count);

int16_t qPercent(fix12_t q);
int16_t qMultiply(fix12_t q, int16_t input);
fix12_t qConstruct(int16_t num, int16_t den);

float smoothStepUpTransition(const float x, const float center, const float width);

static inline int constrain(int amt, int low, int high)
{
    if (amt < low)
        return low;
    else if (amt > high)
        return high;
    else
        return amt;
}

static inline float constrainf(float amt, float low, float high)
{
    if (amt < low)
        return low;
    else if (amt > high)
        return high;
    else
        return amt;
}<|MERGE_RESOLUTION|>--- conflicted
+++ resolved
@@ -101,20 +101,10 @@
 int scaleRange(int x, int srcFrom, int srcTo, int destFrom, int destTo);
 float scaleRangef(float x, float srcFrom, float srcTo, float destFrom, float destTo);
 
-<<<<<<< HEAD
-int32_t quickMedianFilter3(int32_t * v);
-int32_t quickMedianFilter5(int32_t * v);
-int32_t quickMedianFilter7(int32_t * v);
-int32_t quickMedianFilter9(int32_t * v);
-=======
-void buildRotationMatrix(fp_angles_t *delta, fp_rotationMatrix_t *rotation);
-void applyMatrixRotation(float *v, fp_rotationMatrix_t *rotationMatrix);
-
 int32_t quickMedianFilter3(const int32_t * v);
 int32_t quickMedianFilter5(const int32_t * v);
 int32_t quickMedianFilter7(const int32_t * v);
 int32_t quickMedianFilter9(const int32_t * v);
->>>>>>> 3e130de4
 
 float quickMedianFilter3f(const float * v);
 float quickMedianFilter5f(const float * v);
