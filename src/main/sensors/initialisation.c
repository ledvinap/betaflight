/*
 * This file is part of Cleanflight.
 *
 * Cleanflight is free software: you can redistribute it and/or modify
 * it under the terms of the GNU General Public License as published by
 * the Free Software Foundation, either version 3 of the License, or
 * (at your option) any later version.
 *
 * Cleanflight is distributed in the hope that it will be useful,
 * but WITHOUT ANY WARRANTY; without even the implied warranty of
 * MERCHANTABILITY or FITNESS FOR A PARTICULAR PURPOSE.  See the
 * GNU General Public License for more details.
 *
 * You should have received a copy of the GNU General Public License
 * along with Cleanflight.  If not, see <http://www.gnu.org/licenses/>.
 */
#include <stdbool.h>
#include <stdint.h>
#include <string.h>

#include "platform.h"

#include "build_config.h"

#include "common/axis.h"

#include "drivers/gpio.h"
#include "drivers/system.h"
#include "drivers/exti.h"

#include "drivers/sensor.h"

#include "drivers/accgyro.h"
#include "drivers/accgyro_adxl345.h"
#include "drivers/accgyro_bma280.h"
#include "drivers/accgyro_l3g4200d.h"
#include "drivers/accgyro_mma845x.h"
#include "drivers/accgyro_mpu.h"
#include "drivers/accgyro_mpu3050.h"
#include "drivers/accgyro_mpu6050.h"
#include "drivers/accgyro_mpu6500.h"
#include "drivers/accgyro_l3gd20.h"
#include "drivers/accgyro_lsm303dlhc.h"

#include "drivers/bus_spi.h"
#include "drivers/accgyro_spi_mpu6000.h"
#include "drivers/accgyro_spi_mpu6500.h"
#include "drivers/accgyro_spi_mpu9250.h"
#include "drivers/gyro_sync.h"

#include "drivers/barometer.h"
#include "drivers/barometer_bmp085.h"
#include "drivers/barometer_bmp280.h"
#include "drivers/barometer_ms5611.h"

#include "drivers/compass.h"
#include "drivers/compass_hmc5883l.h"
#include "drivers/compass_ak8975.h"
#include "drivers/compass_ak8963.h"

#include "drivers/sonar_hcsr04.h"

#include "config/runtime_config.h"

#include "sensors/sensors.h"
#include "sensors/acceleration.h"
#include "sensors/barometer.h"
#include "sensors/gyro.h"
#include "sensors/compass.h"
#include "sensors/sonar.h"
#include "sensors/initialisation.h"

#ifdef USE_HARDWARE_REVISION_DETECTION
#include "hardware_revision.h"
#endif

extern float magneticDeclination;

extern gyro_t gyro;
extern baro_t baro;
extern acc_t acc;

uint8_t detectedSensors[MAX_SENSORS_TO_DETECT] = { GYRO_NONE, ACC_NONE, BARO_NONE, MAG_NONE };


const extiConfig_t *selectMPUIntExtiConfig(void)
{
#if defined(MPU_INT_EXTI)
    static const extiConfig_t mpuIntExtiConfig = { .io = IO_TAG(MPU_INT_EXTI) };
    return &mpuIntExtiConfig;
#endif
    
#ifdef NAZE
    // MPU_INT output on rev4 PB13
    static const extiConfig_t nazeRev4MPUIntExtiConfig = {
        .io = IO_TAG(PB13)
    };
    // MPU_INT output on rev5 hardware PC13
    static const extiConfig_t nazeRev5MPUIntExtiConfig = {
        .io = IO_TAG(PC13)
    };

#ifdef AFROMINI
    return &nazeRev5MPUIntExtiConfig;
#else
    if (hardwareRevision < NAZE32_REV5) {
        return &nazeRev4MPUIntExtiConfig;
    }
    else {
        return &nazeRev5MPUIntExtiConfig;
    }
#endif
#endif

<<<<<<< HEAD
#if defined(SPRACINGF3) || defined(SPRACINGF3MINI) || defined(SPRACINGF3EVO)
    static const extiConfig_t spRacingF3MPUIntExtiConfig = {
            .gpioAHBPeripherals = RCC_AHBPeriph_GPIOC,
            .gpioPort = GPIOC,
            .gpioPin = Pin_13,
            .exti_port_source = EXTI_PortSourceGPIOC,
            .exti_pin_source = EXTI_PinSource13,
            .exti_line = EXTI_Line13,
            .exti_irqn = EXTI15_10_IRQn
    };
    return &spRacingF3MPUIntExtiConfig;
#endif

#if defined(SIRINFPV)
    static const extiConfig_t fpvRacerMPUIntExtiConfig = {
            .gpioAHBPeripherals = RCC_AHBPeriph_GPIOA,
            .gpioPort = GPIOA,
            .gpioPin = Pin_8,
            .exti_port_source = EXTI_PortSourceGPIOA,
            .exti_pin_source = EXTI_PinSource8,
            .exti_line = EXTI_Line8,
            .exti_irqn = EXTI15_10_IRQn
    };
    return &fpvRacerMPUIntExtiConfig;
#endif

#if defined(CC3D)
    static const extiConfig_t cc3dMPUIntExtiConfig = {
            .gpioAPB2Peripherals = RCC_APB2Periph_GPIOA,
            .gpioPort = GPIOA,
            .gpioPin = Pin_3,
            .exti_port_source = GPIO_PortSourceGPIOA,
            .exti_pin_source = GPIO_PinSource3,
            .exti_line = EXTI_Line3,
            .exti_irqn = EXTI3_IRQn
    };
    return &cc3dMPUIntExtiConfig;
#endif

#if defined(COLIBRI_RACE) || defined(LUX_RACE)
    static const extiConfig_t RaceMPUIntExtiConfig = {
         .gpioAHBPeripherals = RCC_AHBPeriph_GPIOA,
         .gpioPort = GPIOA,
         .gpioPin = Pin_5,
         .exti_port_source = EXTI_PortSourceGPIOA,
         .exti_pin_source = EXTI_PinSource5,
         .exti_line = EXTI_Line5,
         .exti_irqn = EXTI9_5_IRQn
    };
    return &RaceMPUIntExtiConfig;
#endif

#if defined(DOGE)
    static const extiConfig_t dogeMPUIntExtiConfig = {
         .gpioAHBPeripherals = RCC_AHBPeriph_GPIOC,
         .gpioPort = GPIOC,
         .gpioPin = Pin_13,
         .exti_port_source = EXTI_PortSourceGPIOC,
         .exti_pin_source = EXTI_PinSource13,
         .exti_line = EXTI_Line13,
         .exti_irqn = EXTI15_10_IRQn
    };
    return &dogeMPUIntExtiConfig;
#endif

#if defined(MOTOLAB) || defined(SPARKY)
    static const extiConfig_t MotolabF3MPU6050Config = {
            .gpioAHBPeripherals = RCC_AHBPeriph_GPIOA,
            .gpioPort = GPIOA,
            .gpioPin = Pin_15,
            .exti_port_source = EXTI_PortSourceGPIOA,
            .exti_pin_source = EXTI_PinSource15,
            .exti_line = EXTI_Line15,
            .exti_irqn = EXTI15_10_IRQn
    };
    return &MotolabF3MPU6050Config;
#endif

#ifdef SINGULARITY
    static const extiConfig_t singularityMPU6050Config = {
            .gpioAHBPeripherals = RCC_AHBPeriph_GPIOC,
            .gpioPort = GPIOC,
            .gpioPin = Pin_13,
            .exti_port_source = EXTI_PortSourceGPIOC,
            .exti_pin_source = EXTI_PinSource13,
            .exti_line = EXTI_Line13,
            .exti_irqn = EXTI15_10_IRQn
    };
    return &singularityMPU6050Config;
#endif

=======
>>>>>>> 47d07059
#ifdef ALIENFLIGHTF3
    // MPU_INT output on V1 PA15
    static const extiConfig_t alienFlightF3V1MPUIntExtiConfig = {
        .io = IO_TAG(PA15)
    };
    // MPU_INT output on V2 PB13
    static const extiConfig_t alienFlightF3V2MPUIntExtiConfig = {
        .io = IO_TAG(PB13)
    };
    if (hardwareRevision == AFF3_REV_1) {
        return &alienFlightF3V1MPUIntExtiConfig;
    }
    else {
        return &alienFlightF3V2MPUIntExtiConfig;
    }
#endif
<<<<<<< HEAD

#if defined(FURYF3)
    static const extiConfig_t FURYF3MPUIntExtiConfig = {
            .gpioAHBPeripherals = RCC_AHBPeriph_GPIOA,
            .gpioPort = GPIOA,
            .gpioPin = Pin_3,
            .exti_port_source = EXTI_PortSourceGPIOA,
            .exti_pin_source = EXTI_PinSource3,
            .exti_line = EXTI_Line3,
            .exti_irqn = EXTI3_IRQn
    };
    return &FURYF3MPUIntExtiConfig;
#endif

=======
>>>>>>> 47d07059
    return NULL;
}

#ifdef USE_FAKE_GYRO
int16_t fake_gyro_values[XYZ_AXIS_COUNT] = { 0,0,0 };
static void fakeGyroInit(uint16_t lpf)
{
    UNUSED(lpf);
}

static bool fakeGyroRead(int16_t *gyroADC)
{
    for (int i = 0; i < XYZ_AXIS_COUNT; ++i) {
        gyroADC[i] = fake_gyro_values[i];
    }

    return true;
}

static bool fakeGyroReadTemp(int16_t *tempData)
{
    UNUSED(tempData);
    return true;
}

bool fakeGyroDetect(gyro_t *gyro)
{
    gyro->init = fakeGyroInit;
    gyro->read = fakeGyroRead;
    gyro->temperature = fakeGyroReadTemp;
    gyro->scale = 1.0f / 16.4f;
    return true;
}
#endif

#ifdef USE_FAKE_ACC
int16_t fake_acc_values[XYZ_AXIS_COUNT] = {0,0,0};
static void fakeAccInit(void) {}
static bool fakeAccRead(int16_t *accData) {
    for(int i=0;i<XYZ_AXIS_COUNT;++i) {
        accData[i] = fake_acc_values[i];
    }

    return true;
}

bool fakeAccDetect(acc_t *acc)
{
    acc->init = fakeAccInit;
    acc->read = fakeAccRead;
    acc->revisionCode = 0;
    return true;
}
#endif

bool detectGyro(void)
{
    gyroSensor_e gyroHardware = GYRO_DEFAULT;

    gyroAlign = ALIGN_DEFAULT;

    switch(gyroHardware) {
        case GYRO_DEFAULT:
            ; // fallthrough
        case GYRO_MPU6050:
#ifdef USE_GYRO_MPU6050
            if (mpu6050GyroDetect(&gyro)) {
#ifdef GYRO_MPU6050_ALIGN
                gyroHardware = GYRO_MPU6050;
                gyroAlign = GYRO_MPU6050_ALIGN;
#endif
                break;
            }
#endif
            ; // fallthrough
        case GYRO_L3G4200D:
#ifdef USE_GYRO_L3G4200D
            if (l3g4200dDetect(&gyro)) {
#ifdef GYRO_L3G4200D_ALIGN
                gyroHardware = GYRO_L3G4200D;
                gyroAlign = GYRO_L3G4200D_ALIGN;
#endif
                break;
            }
#endif
            ; // fallthrough

        case GYRO_MPU3050:
#ifdef USE_GYRO_MPU3050
            if (mpu3050Detect(&gyro)) {
#ifdef GYRO_MPU3050_ALIGN
                gyroHardware = GYRO_MPU3050;
                gyroAlign = GYRO_MPU3050_ALIGN;
#endif
                break;
            }
#endif
            ; // fallthrough

        case GYRO_L3GD20:
#ifdef USE_GYRO_L3GD20
            if (l3gd20Detect(&gyro)) {
#ifdef GYRO_L3GD20_ALIGN
                gyroHardware = GYRO_L3GD20;
                gyroAlign = GYRO_L3GD20_ALIGN;
#endif
                break;
            }
#endif
            ; // fallthrough

        case GYRO_MPU6000:
#ifdef USE_GYRO_SPI_MPU6000
            if (mpu6000SpiGyroDetect(&gyro)) {
#ifdef GYRO_MPU6000_ALIGN
                gyroHardware = GYRO_MPU6000;
                gyroAlign = GYRO_MPU6000_ALIGN;
#endif
                break;
            }
#endif
            ; // fallthrough

        case GYRO_MPU6500:
#ifdef USE_GYRO_MPU6500
#ifdef USE_GYRO_SPI_MPU6500
            if (mpu6500GyroDetect(&gyro) || mpu6500SpiGyroDetect(&gyro))
#else
            if (mpu6500GyroDetect(&gyro))
#endif
            {
                gyroHardware = GYRO_MPU6500;
#ifdef GYRO_MPU6500_ALIGN
                gyroAlign = GYRO_MPU6500_ALIGN;
#endif

                break;
            }
#endif
            ; // fallthrough
        
    case GYRO_MPU9250:
#ifdef USE_GYRO_SPI_MPU9250

        if (mpu9250SpiGyroDetect(&gyro))
        {
            gyroHardware = GYRO_MPU9250;
#ifdef GYRO_MPU9250_ALIGN
            gyroAlign = GYRO_MPU9250_ALIGN;
#endif

            break;
        }
#endif
        ; // fallthrough
        case GYRO_FAKE:
#ifdef USE_FAKE_GYRO
            if (fakeGyroDetect(&gyro)) {
                gyroHardware = GYRO_FAKE;
                break;
            }
#endif
            ; // fallthrough
        case GYRO_NONE:
            gyroHardware = GYRO_NONE;
    }

    if (gyroHardware == GYRO_NONE) {
        return false;
    }

    detectedSensors[SENSOR_INDEX_GYRO] = gyroHardware;
    sensorsSet(SENSOR_GYRO);

    return true;
}

static void detectAcc(accelerationSensor_e accHardwareToUse)
{
    accelerationSensor_e accHardware;

#ifdef USE_ACC_ADXL345
    drv_adxl345_config_t acc_params;
#endif

retry:
    accAlign = ALIGN_DEFAULT;

    switch (accHardwareToUse) {
        case ACC_DEFAULT:
            ; // fallthrough
        case ACC_ADXL345: // ADXL345
#ifdef USE_ACC_ADXL345
            acc_params.useFifo = false;
            acc_params.dataRate = 800; // unused currently
#ifdef NAZE
            if (hardwareRevision < NAZE32_REV5 && adxl345Detect(&acc_params, &acc)) {
#else
            if (adxl345Detect(&acc_params, &acc)) {
#endif
#ifdef ACC_ADXL345_ALIGN
                accAlign = ACC_ADXL345_ALIGN;
#endif
                accHardware = ACC_ADXL345;
                break;
            }
#endif
            ; // fallthrough
        case ACC_LSM303DLHC:
#ifdef USE_ACC_LSM303DLHC
            if (lsm303dlhcAccDetect(&acc)) {
#ifdef ACC_LSM303DLHC_ALIGN
                accAlign = ACC_LSM303DLHC_ALIGN;
#endif
                accHardware = ACC_LSM303DLHC;
                break;
            }
#endif
            ; // fallthrough
        case ACC_MPU6050: // MPU6050
#ifdef USE_ACC_MPU6050
            if (mpu6050AccDetect(&acc)) {
#ifdef ACC_MPU6050_ALIGN
                accAlign = ACC_MPU6050_ALIGN;
#endif
                accHardware = ACC_MPU6050;
                break;
            }
#endif
            ; // fallthrough
        case ACC_MMA8452: // MMA8452
#ifdef USE_ACC_MMA8452
#ifdef NAZE
            // Not supported with this frequency
            if (hardwareRevision < NAZE32_REV5 && mma8452Detect(&acc)) {
#else
            if (mma8452Detect(&acc)) {
#endif
#ifdef ACC_MMA8452_ALIGN
                accAlign = ACC_MMA8452_ALIGN;
#endif
                accHardware = ACC_MMA8452;
                break;
            }
#endif
            ; // fallthrough
        case ACC_BMA280: // BMA280
#ifdef USE_ACC_BMA280
            if (bma280Detect(&acc)) {
#ifdef ACC_BMA280_ALIGN
                accAlign = ACC_BMA280_ALIGN;
#endif
                accHardware = ACC_BMA280;
                break;
            }
#endif
            ; // fallthrough
        case ACC_MPU6000:
#ifdef USE_ACC_SPI_MPU6000
            if (mpu6000SpiAccDetect(&acc)) {
#ifdef ACC_MPU6000_ALIGN
                accAlign = ACC_MPU6000_ALIGN;
#endif
                accHardware = ACC_MPU6000;
                break;
            }
#endif
            ; // fallthrough
        case ACC_MPU6500:
#ifdef USE_ACC_MPU6500
#ifdef USE_ACC_SPI_MPU6500
            if (mpu6500AccDetect(&acc) || mpu6500SpiAccDetect(&acc))
#else
            if (mpu6500AccDetect(&acc))
#endif
            {
#ifdef ACC_MPU6500_ALIGN
                accAlign = ACC_MPU6500_ALIGN;
#endif
                accHardware = ACC_MPU6500;
                break;
            }
#endif
            ; // fallthrough
        case ACC_FAKE:
#ifdef USE_FAKE_ACC
            if (fakeAccDetect(&acc)) {
                accHardware = ACC_FAKE;
                break;
            }
#endif
            ; // fallthrough
        case ACC_NONE: // disable ACC
            accHardware = ACC_NONE;
            break;

    }

    // Found anything? Check if error or ACC is really missing.
    if (accHardware == ACC_NONE && accHardwareToUse != ACC_DEFAULT && accHardwareToUse != ACC_NONE) {
        // Nothing was found and we have a forced sensor that isn't present.
        accHardwareToUse = ACC_DEFAULT;
        goto retry;
    }


    if (accHardware == ACC_NONE) {
        return;
    }

    detectedSensors[SENSOR_INDEX_ACC] = accHardware;
    sensorsSet(SENSOR_ACC);
}

static void detectBaro(baroSensor_e baroHardwareToUse)
{
#ifndef BARO
    UNUSED(baroHardwareToUse);
#else
    // Detect what pressure sensors are available. baro->update() is set to sensor-specific update function

    baroSensor_e baroHardware = baroHardwareToUse;

#ifdef USE_BARO_BMP085

	const bmp085Config_t *bmp085Config = NULL;

#if defined(BARO_XCLR_GPIO) && defined(BARO_EOC_GPIO)
	static const bmp085Config_t defaultBMP085Config = {
		.xclrIO = IO_TAG(BARO_XCLR_PIN),
		.eocIO = IO_TAG(BARO_EOC_PIN),
	};
	bmp085Config = &defaultBMP085Config;
#endif

#ifdef NAZE
	if (hardwareRevision == NAZE32) {
		bmp085Disable(bmp085Config);
	}
#endif

#endif

    switch (baroHardware) {
        case BARO_DEFAULT:
            ; // fallthough

        case BARO_MS5611:
#ifdef USE_BARO_MS5611
            if (ms5611Detect(&baro)) {
                baroHardware = BARO_MS5611;
                break;
            }
#endif
            ; // fallthough
        case BARO_BMP085:
#ifdef USE_BARO_BMP085
            if (bmp085Detect(bmp085Config, &baro)) {
                baroHardware = BARO_BMP085;
                break;
            }
#endif
	    ; // fallthough
        case BARO_BMP280:
#ifdef USE_BARO_BMP280
            if (bmp280Detect(&baro)) {
                baroHardware = BARO_BMP280;
                break;
            }
#endif
        case BARO_NONE:
            baroHardware = BARO_NONE;
            break;
    }

    if (baroHardware == BARO_NONE) {
        return;
    }

    detectedSensors[SENSOR_INDEX_BARO] = baroHardware;
    sensorsSet(SENSOR_BARO);
#endif
}

static void detectMag(magSensor_e magHardwareToUse)
{
    magSensor_e magHardware;

#ifdef USE_MAG_HMC5883
    const hmc5883Config_t *hmc5883Config = 0;

#ifdef NAZE
    static const hmc5883Config_t nazeHmc5883Config_v1_v4 = {
            .gpioAPB2Peripherals = RCC_APB2Periph_GPIOB,
            .gpioPin = Pin_12,
            .gpioPort = GPIOB,

            /* Disabled for v4 needs more work.
            .exti_port_source = GPIO_PortSourceGPIOB,
            .exti_pin_source = GPIO_PinSource12,
            .exti_line = EXTI_Line12,
            .exti_irqn = EXTI15_10_IRQn
            */
    };
    static const hmc5883Config_t nazeHmc5883Config_v5 = {
            .gpioAPB2Peripherals = RCC_APB2Periph_GPIOC,
            .gpioPin = Pin_14,
            .gpioPort = GPIOC,
            .exti_port_source = GPIO_PortSourceGPIOC,
            .exti_line = EXTI_Line14,
            .exti_pin_source = GPIO_PinSource14,
            .exti_irqn = EXTI15_10_IRQn
    };
    if (hardwareRevision < NAZE32_REV5) {
        hmc5883Config = &nazeHmc5883Config_v1_v4;
    } else {
        hmc5883Config = &nazeHmc5883Config_v5;
    }
#endif

#ifdef SPRACINGF3
    static const hmc5883Config_t spRacingF3Hmc5883Config = {
        .gpioAHBPeripherals = RCC_AHBPeriph_GPIOC,
        .gpioPin = Pin_14,
        .gpioPort = GPIOC,
        .exti_port_source = EXTI_PortSourceGPIOC,
        .exti_pin_source = EXTI_PinSource14,
        .exti_line = EXTI_Line14,
        .exti_irqn = EXTI15_10_IRQn
    };

    hmc5883Config = &spRacingF3Hmc5883Config;
#endif

#endif

retry:

    magAlign = ALIGN_DEFAULT;

    switch(magHardwareToUse) {
        case MAG_DEFAULT:
            ; // fallthrough

        case MAG_HMC5883:
#ifdef USE_MAG_HMC5883
            if (hmc5883lDetect(&mag, hmc5883Config)) {
#ifdef MAG_HMC5883_ALIGN
                magAlign = MAG_HMC5883_ALIGN;
#endif
                magHardware = MAG_HMC5883;
                break;
            }
#endif
            ; // fallthrough

        case MAG_AK8975:
#ifdef USE_MAG_AK8975
            if (ak8975detect(&mag)) {
#ifdef MAG_AK8975_ALIGN
                magAlign = MAG_AK8975_ALIGN;
#endif
                magHardware = MAG_AK8975;
                break;
            }
#endif
            ; // fallthrough

        case MAG_AK8963:
#ifdef USE_MAG_AK8963
            if (ak8963Detect(&mag)) {
#ifdef MAG_AK8963_ALIGN
                magAlign = MAG_AK8963_ALIGN;
#endif
                magHardware = MAG_AK8963;
                break;
            }
#endif
            ; // fallthrough

        case MAG_NONE:
            magHardware = MAG_NONE;
            break;
    }

    if (magHardware == MAG_NONE && magHardwareToUse != MAG_DEFAULT && magHardwareToUse != MAG_NONE) {
        // Nothing was found and we have a forced sensor that isn't present.
        magHardwareToUse = MAG_DEFAULT;
        goto retry;
    }

    if (magHardware == MAG_NONE) {
        return;
    }

    detectedSensors[SENSOR_INDEX_MAG] = magHardware;
    sensorsSet(SENSOR_MAG);
}

void reconfigureAlignment(sensorAlignmentConfig_t *sensorAlignmentConfig)
{
    if (sensorAlignmentConfig->gyro_align != ALIGN_DEFAULT) {
        gyroAlign = sensorAlignmentConfig->gyro_align;
    }
    if (sensorAlignmentConfig->acc_align != ALIGN_DEFAULT) {
        accAlign = sensorAlignmentConfig->acc_align;
    }
    if (sensorAlignmentConfig->mag_align != ALIGN_DEFAULT) {
        magAlign = sensorAlignmentConfig->mag_align;
    }
}

bool sensorsAutodetect(sensorAlignmentConfig_t *sensorAlignmentConfig, uint8_t accHardwareToUse, uint8_t magHardwareToUse, uint8_t baroHardwareToUse, int16_t magDeclinationFromConfig, uint8_t gyroLpf, uint8_t gyroSyncDenominator)
{
    int16_t deg, min;

    memset(&acc, 0, sizeof(acc));
    memset(&gyro, 0, sizeof(gyro));

#if defined(USE_GYRO_MPU6050) || defined(USE_GYRO_MPU3050) || defined(USE_GYRO_MPU6500) || defined(USE_GYRO_SPI_MPU6500) || defined(USE_GYRO_SPI_MPU6000) || defined(USE_ACC_MPU6050) || defined(USE_GYRO_SPI_MPU9250)

    const extiConfig_t *extiConfig = selectMPUIntExtiConfig();

    mpuDetectionResult_t *mpuDetectionResult = detectMpu(extiConfig);
    UNUSED(mpuDetectionResult);
#endif

    if (!detectGyro()) {
        return false;
    }
    detectAcc(accHardwareToUse);
    detectBaro(baroHardwareToUse);


    // Now time to init things, acc first
    if (sensors(SENSOR_ACC))
        acc.init();
    // this is safe because either mpu6050 or mpu3050 or lg3d20 sets it, and in case of fail, we never get here.
    gyroUpdateSampleRate(gyroLpf, gyroSyncDenominator);    // Set gyro refresh rate before initialisation
    gyro.init(gyroLpf);

    detectMag(magHardwareToUse);

    reconfigureAlignment(sensorAlignmentConfig);

    // FIXME extract to a method to reduce dependencies, maybe move to sensors_compass.c
    if (sensors(SENSOR_MAG)) {
        // calculate magnetic declination
        deg = magDeclinationFromConfig / 100;
        min = magDeclinationFromConfig % 100;

        magneticDeclination = (deg + ((float)min * (1.0f / 60.0f))) * 10; // heading is in 0.1deg units
    } else {
        magneticDeclination = 0.0f; // TODO investigate if this is actually needed if there is no mag sensor or if the value stored in the config should be used.
    }

    return true;
}<|MERGE_RESOLUTION|>--- conflicted
+++ resolved
@@ -112,100 +112,6 @@
 #endif
 #endif
 
-<<<<<<< HEAD
-#if defined(SPRACINGF3) || defined(SPRACINGF3MINI) || defined(SPRACINGF3EVO)
-    static const extiConfig_t spRacingF3MPUIntExtiConfig = {
-            .gpioAHBPeripherals = RCC_AHBPeriph_GPIOC,
-            .gpioPort = GPIOC,
-            .gpioPin = Pin_13,
-            .exti_port_source = EXTI_PortSourceGPIOC,
-            .exti_pin_source = EXTI_PinSource13,
-            .exti_line = EXTI_Line13,
-            .exti_irqn = EXTI15_10_IRQn
-    };
-    return &spRacingF3MPUIntExtiConfig;
-#endif
-
-#if defined(SIRINFPV)
-    static const extiConfig_t fpvRacerMPUIntExtiConfig = {
-            .gpioAHBPeripherals = RCC_AHBPeriph_GPIOA,
-            .gpioPort = GPIOA,
-            .gpioPin = Pin_8,
-            .exti_port_source = EXTI_PortSourceGPIOA,
-            .exti_pin_source = EXTI_PinSource8,
-            .exti_line = EXTI_Line8,
-            .exti_irqn = EXTI15_10_IRQn
-    };
-    return &fpvRacerMPUIntExtiConfig;
-#endif
-
-#if defined(CC3D)
-    static const extiConfig_t cc3dMPUIntExtiConfig = {
-            .gpioAPB2Peripherals = RCC_APB2Periph_GPIOA,
-            .gpioPort = GPIOA,
-            .gpioPin = Pin_3,
-            .exti_port_source = GPIO_PortSourceGPIOA,
-            .exti_pin_source = GPIO_PinSource3,
-            .exti_line = EXTI_Line3,
-            .exti_irqn = EXTI3_IRQn
-    };
-    return &cc3dMPUIntExtiConfig;
-#endif
-
-#if defined(COLIBRI_RACE) || defined(LUX_RACE)
-    static const extiConfig_t RaceMPUIntExtiConfig = {
-         .gpioAHBPeripherals = RCC_AHBPeriph_GPIOA,
-         .gpioPort = GPIOA,
-         .gpioPin = Pin_5,
-         .exti_port_source = EXTI_PortSourceGPIOA,
-         .exti_pin_source = EXTI_PinSource5,
-         .exti_line = EXTI_Line5,
-         .exti_irqn = EXTI9_5_IRQn
-    };
-    return &RaceMPUIntExtiConfig;
-#endif
-
-#if defined(DOGE)
-    static const extiConfig_t dogeMPUIntExtiConfig = {
-         .gpioAHBPeripherals = RCC_AHBPeriph_GPIOC,
-         .gpioPort = GPIOC,
-         .gpioPin = Pin_13,
-         .exti_port_source = EXTI_PortSourceGPIOC,
-         .exti_pin_source = EXTI_PinSource13,
-         .exti_line = EXTI_Line13,
-         .exti_irqn = EXTI15_10_IRQn
-    };
-    return &dogeMPUIntExtiConfig;
-#endif
-
-#if defined(MOTOLAB) || defined(SPARKY)
-    static const extiConfig_t MotolabF3MPU6050Config = {
-            .gpioAHBPeripherals = RCC_AHBPeriph_GPIOA,
-            .gpioPort = GPIOA,
-            .gpioPin = Pin_15,
-            .exti_port_source = EXTI_PortSourceGPIOA,
-            .exti_pin_source = EXTI_PinSource15,
-            .exti_line = EXTI_Line15,
-            .exti_irqn = EXTI15_10_IRQn
-    };
-    return &MotolabF3MPU6050Config;
-#endif
-
-#ifdef SINGULARITY
-    static const extiConfig_t singularityMPU6050Config = {
-            .gpioAHBPeripherals = RCC_AHBPeriph_GPIOC,
-            .gpioPort = GPIOC,
-            .gpioPin = Pin_13,
-            .exti_port_source = EXTI_PortSourceGPIOC,
-            .exti_pin_source = EXTI_PinSource13,
-            .exti_line = EXTI_Line13,
-            .exti_irqn = EXTI15_10_IRQn
-    };
-    return &singularityMPU6050Config;
-#endif
-
-=======
->>>>>>> 47d07059
 #ifdef ALIENFLIGHTF3
     // MPU_INT output on V1 PA15
     static const extiConfig_t alienFlightF3V1MPUIntExtiConfig = {
@@ -222,23 +128,6 @@
         return &alienFlightF3V2MPUIntExtiConfig;
     }
 #endif
-<<<<<<< HEAD
-
-#if defined(FURYF3)
-    static const extiConfig_t FURYF3MPUIntExtiConfig = {
-            .gpioAHBPeripherals = RCC_AHBPeriph_GPIOA,
-            .gpioPort = GPIOA,
-            .gpioPin = Pin_3,
-            .exti_port_source = EXTI_PortSourceGPIOA,
-            .exti_pin_source = EXTI_PinSource3,
-            .exti_line = EXTI_Line3,
-            .exti_irqn = EXTI3_IRQn
-    };
-    return &FURYF3MPUIntExtiConfig;
-#endif
-
-=======
->>>>>>> 47d07059
     return NULL;
 }
 
