--- conflicted
+++ resolved
@@ -79,18 +79,11 @@
 
     applyAccelerationTrims(accelerationRuntime.accelerationTrims);
 
-<<<<<<< HEAD
-    if (accelerationRuntime.accLpfCutHz) {
-        for (int axis = 0; axis < XYZ_AXIS_COUNT; axis++) {
-            acc.accADC.v[axis] = pt2FilterApply(&accelerationRuntime.accFilter[axis], acc.accADC.v[axis]);
-        }
-=======
     float accAdcSquaredSum = 0.0f;
     for (int axis = 0; axis < XYZ_AXIS_COUNT; axis++) {
-        const float val = acc.accADC[axis];
-        acc.accADC[axis] = accelerationRuntime.accLpfCutHz ? pt2FilterApply(&accelerationRuntime.accFilter[axis], val) : val;
-        accAdcSquaredSum += sq(acc.accADC[axis]);
->>>>>>> 3e130de4
+        const float val = acc.accADC.v[axis];
+        acc.accADC.v[axis] = accelerationRuntime.accLpfCutHz ? pt2FilterApply(&accelerationRuntime.accFilter[axis], val) : val;
+        accAdcSquaredSum += sq(acc.accADC.v[axis]);
     }
     acc.accMagnitude = sqrtf(accAdcSquaredSum) * acc.dev.acc_1G_rec; // normally 1.0; used for disarm on impact detection
     acc.accDelta = (acc.accMagnitude - previousAccMagnitude) * acc.sampleRateHz;
